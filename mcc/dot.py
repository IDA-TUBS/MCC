"""
Description
-----------

Produce DOT files from model

:Authors:
    - Johannes Schlatow

"""

import logging
import io

from mcc.framework import Registry, Layer
from mcc.graph import Edge

class DotFactory:
    def __init__(self, model, platform=None):
        self.model = model
        self.platform = platform
        self.dot_styles = dict()

        self.add_style(
                'func_arch',
                { 'node' : ['shape=rectangle', 'colorscheme=set39', 'fillcolor=5', 'style=filled'],
                  'edge' : 'arrowhead=normal, style=dotted, colorscheme=set39, color=5',
                  'map'  : 'cosntraint=false, arrowhead=none, style=dashed, color=dimgray' })

        self.add_style(
                'comp_arch',
                { 'node' : ['shape=component', 'colorscheme=set39', 'fillcolor=6', 'style=filled'],
                  'edge' : 'arrowhead=normal',
                  'map'  : 'constraint=false, arrowhead=none, style=dashed, color=dimgray' })

        self.add_style(
<<<<<<< HEAD
=======
                'task_graph',
                { 'node' : ['shape=ellipse', 'colorscheme=set39', 'fillcolor=9', 'style=filled'],
                  'edge' : { 'call' : 'arrowhead=normal',
                             'signal' : 'arrowhead=normal,style=dashed' },
                  'map'  : 'constraint=false, arrowhead=none, style=dashed, color=dimgray' })

        self.add_style(
>>>>>>> 6c2cef15
                'platform',
                { 'node' : ["shape=tab", "colorscheme=set39", "fillcolor=2", "style=filled"],
                               'edge' : {'undirected' : ['arrowhead=none', 'arrowtail=none'],
                                         'directed'   : [] } })

        self.add_style(
                'layer',
                { 'node' : ["shape=tab", "fillcolor=gray93", "style=filled"] })


        self.copy_style('func_arch', 'comm_arch')
        self.copy_style('comp_arch', 'comp_inst')
        self.copy_style('comp_arch', 'comp_arch-pre1')
        self.copy_style('comp_arch', 'comp_arch-pre2')


        # generate ids for all objects
        nid = 1
        eid = 1
        for layer in self.model.by_order:
            for node in layer.graph.nodes():
                layer.graph.node_attributes(node)['id'] = 'c%d' % nid
                nid += 1

            for edge in layer.graph.edges():
                layer.graph.edge_attributes(edge)['id'] = 'e%d' % eid
                eid += 1

    def copy_style(self, from_name, to_name):
        self.dot_styles[to_name] = self.dot_styles[from_name]

    def add_style(self, name, styles):
        self.dot_styles[name] = styles

    def _output_node(self, layer, dotfile, node, prefix="  "):
        label = "label=\"%s\"," % node.label()
        style = ','.join(self.dot_styles[layer.name]['node'])

        dotfile.write("%s%s [URL=\"%s\",%s%s];\n" % (prefix,
                                                     layer.graph.node_attributes(node)['id'],
                                                     layer.graph.node_attributes(node)['id'],
                                                     label,
                                                     style))

    def _output_edge(self, layer, dotfile, edge, prefix="  "):
        style = self.dot_styles[layer.name]['edge']
        if isinstance(style, dict):
            style = style[edge.edgetype()]
        name = layer._get_param_value('service', edge)

        if name is not None:
            label = "label=\"%s\"," % name
        else:
            label = ""

        dotfile.write("%s%s -> %s [URL=%s,%s%s];\n" % (prefix,
                                                       layer.graph.node_attributes(edge.source)['id'],
                                                       layer.graph.node_attributes(edge.target)['id'],
                                                       layer.graph.edge_attributes(edge)['id'],
                                                       label,
                                                       style))

    def _output_map_edge(self, layer1, layer2, dotfile, node1, node2, prefix="  "):
        style = self.dot_styles[layer1.name]['map']

        dotfile.write("%s%s -> %s [%s];\n" % (prefix,
                                              layer1.graph.node_attributes(node1)['id'],
                                              layer2.graph.node_attributes(node2)['id'],
                                              style))

    def _output_single_layer(self, layername, output):
        layer = self.model.by_name[layername]

        output.write("digraph {\n")
        output.write("  compound=true;\n")

        # aggregate platform nodes
        subsystems = set()
        for n in layer.graph.nodes():
            sub = layer._get_param_value('mapping', n)
            if sub is not None:
                subsystems.add(sub)

        # write subsystem nodes
        i = 1

        clusternodes = dict()
        clusters = dict()
        for sub in subsystems:
            # generate and store node id
            clusters[sub] = "cluster%d" % i
            i += 1

            label = ""
            if sub.name() is not None:
                label = "label=\"%s\";" % sub.name()

            style = self.dot_styles['platform']['node']
            output.write("  subgraph %s {\n    %s\n" % (clusters[sub], label))
            for s in style:
                output.write("    %s;\n" % s)

            # add components of this subsystem
            for comp in layer.graph.nodes():
                # only process children in this subsystem
                if layer._get_param_value('mapping', comp) is None \
                   or sub.name() != layer._get_param_value('mapping', comp).name():
                    continue

                # remember first node as cluster node
                if sub not in clusternodes:
                    clusternodes[sub] = layer.graph.node_attributes(comp)['id']

                self._output_node(layer, output, comp, prefix="    ")

            # add internal dependencies
            for edge in layer.graph.edges():
                sub1 = layer._get_param_value('mapping', edge.source)
                sub2 = layer._get_param_value('mapping', edge.target)
                if sub1 == sub and sub2 == sub:
                    self._output_edge(layer, output, edge, prefix="    ")

            output.write("  }\n")

        # add components with no subsystem
        for comp in layer.graph.nodes():
            # only process children in this subsystem
            if layer._get_param_value('mapping', comp) is not None:
                continue

            # remember first node as cluster node
            if None not in clusternodes:
                clusternodes[None] = layer.graph.node_attributes(comp)['id']

            self._output_node(layer, output, comp, prefix="    ")

        # add internal dependencies
        for edge in layer.graph.edges():
            sub1 = layer._get_param_value('mapping', edge.source)
            sub2 = layer._get_param_value('mapping', edge.target)
            if sub1 == None and sub2 == None:
                self._output_edge(layer, output, edge, prefix="    ")

        if self.platform is not None:
            pfg = self.platform.platform_graph
            # write subsystem edges
            for e in pfg.edges():
                # skip if one of the subsystems is empty
                if e.source not in clusternodes or e.target not in clusternodes:
                    continue
                if pfg.edge_attributes(e)['undirected']:
                    style = ','.join(self.dot_styles['platform']['edge']['undirected'])
                else:
                    style = ','.join(self.dot_styles['platform']['edge']['directed'])
                output.write("  %s -> %s [ltail=%s, lhead=%s, %s];\n" % (clusternodes[e.source],
                                                      clusternodes[e.target],
                                                      clusters[e.source],
                                                      clusters[e.target],
                                                      style))

        # add child dependencies between subsystems
        for edge in layer.graph.edges():
            sub1 = layer._get_param_value('mapping', edge.source)
            sub2 = layer._get_param_value('mapping', edge.target)
            if sub1 != sub2:
                self._output_edge(layer, output, edge)

        output.write("}\n")

    def _output_multiple_layers(self, layernames, output):
        output.write("digraph {\n")
        output.write("  compound=true;\n")

        # second, add layer nodes (each layer within a cluster node)
        i = 1
        for layername in layernames:
            layer = self.model.by_name[layername]

            clusterid = "cluster%d" % i
            i += 1

            label = 'label="%s";' % layername
            style = self.dot_styles['layer']['node']

            output.write("  subgraph %s {\n    %s\n" % (clusterid, label))
            for s in style:
                output.write("    %s;\n" % s)

            for comp in layer.graph.nodes():
                self._output_node(layer, output, comp, prefix="    ")

            # add internal dependencies
            for edge in layer.graph.edges():
                self._output_edge(layer, output, edge, prefix="    ")

            output.write("  }\n")

        output.write("  }\n")

    def write_layer(self, layer, filename):
        with open(filename, 'w+') as dotfile:
            self._output_single_layer(layer, dotfile)

    def write_layers(self, layers, filename):
        with open(filename, 'w+') as dotfile:
            self._output_multiple_layers(layers, dotfile)

    def get_layer(self, layer):
        output = io.StringIO()
        self._output_single_layer(layer, output)
        return output.getvalue()

    def get_layers(self, layers):
        output = io.StringIO()
        self._output_multiple_layers(layers, output)
        return output.getvalue()<|MERGE_RESOLUTION|>--- conflicted
+++ resolved
@@ -34,8 +34,6 @@
                   'map'  : 'constraint=false, arrowhead=none, style=dashed, color=dimgray' })
 
         self.add_style(
-<<<<<<< HEAD
-=======
                 'task_graph',
                 { 'node' : ['shape=ellipse', 'colorscheme=set39', 'fillcolor=9', 'style=filled'],
                   'edge' : { 'call' : 'arrowhead=normal',
@@ -43,7 +41,6 @@
                   'map'  : 'constraint=false, arrowhead=none, style=dashed, color=dimgray' })
 
         self.add_style(
->>>>>>> 6c2cef15
                 'platform',
                 { 'node' : ["shape=tab", "colorscheme=set39", "fillcolor=2", "style=filled"],
                                'edge' : {'undirected' : ['arrowhead=none', 'arrowtail=none'],
