"""
Description
-----------

Implements XML parser classes for the component repository.

:Authors:
    - Johannes Schlatow

"""
try:
    from lxml import etree as ET
except ImportError:
    from xml.etree import ElementTree as ET

import logging

from mcc.graph import GraphObj, Edge

class XMLParser:
    def __init__(self, xml_file, xsd_file=None):
        self._file = xml_file
        if self._file is not None:
            if hasattr(ET, "XMLSchema"):
                schema = None
                if xsd_file is not None:
                    schema = ET.XMLSchema(file=xsd_file)
                parser = ET.XMLParser(schema=schema)
            else:
                parser = ET.XMLParser()

            self._tree = ET.parse(self._file, parser=parser)
            self._root = self._tree.getroot()

class AggregateRepository:
    def __init__(self, *args):
        self.repos = list()
        for arg in args:
            if isinstance(arg, list):
                self.repos.extend(arg)
            else:
                self.repos.append(arg)

    def _iterate_repos_and_find(self, func):
        result = list()
        for repo in self.repos:
            result.extend(func(repo))

        return result

    def find_components_by_type(self, query, querytype):
        return self._iterate_repos_and_find(lambda repo: repo.find_components_by_type(query, querytype))

class Repository(XMLParser):

    class ElementWrapper:
        def __init__(self, xml_node):
            self.xml_node = xml_node

        def xml(self):
            return self.xml_node

        def __getstate__(self):
            return '<%s>' % self.xml_node.tag


    class ServiceIdentifier:
        def __init__(self, xml_node, ref=None):
            self.name = xml_node.get('name')

            if ref is not None:
                self.ref = ref
            else:
                self.ref  = xml_node.get('ref')

        def match_all(self, candidates):
            result = set()
            for cand in candidates:
                if self.ref is None:
                    if self.name == cand.name:
                        result.add(cand)
                elif cand == self:
                    result.add(cand)

            return result

        def find_match(self, repo, root):
            if self.ref is None:
                return repo._find_element_by_attribute("service", { "name" : self.name }, root)
            else:
                return repo._find_element_by_attribute("service", { "ref" : self.ref }, root)

        def __eq__(self, rhs):
            if rhs.ref == self.ref:
                if self.ref is None:
                    return self.name == rhs.name

                return True

            return False

        def __hash__(self):
            return hash('%s#%s' % (self.name, self.ref))

        def __repr__(self):
            return '%s#%s' % (self.name, self.ref)


    class Service:
        def __init__(self, xml_node):
            self.xml_node = xml_node

        def max_clients(self):
            return self.xml_node.get('max_clients')

        def label(self):
            return self.xml_node.get('label')

        def function(self):
            return self.xml_node.get('function')

        def name(self):
            return self.xml_node.get('name')

        def ref(self):
            return self.xml_node.get('ref');

        def matches(self, rhs):
            return self.name() == rhs.name()

        def out_traffic(self):
            traffic = self.xml_node.find('out-traffic')
            size = None
            msec = None
            pksz = None
            if traffic is not None:
                size = self._parse_size(traffic.get('size'))
                msec = int(traffic.get('interval_ms'))
                pksz = self._parse_size(traffic.get('package_size'))

            return size, msec, pksz

        def _parse_size(self, size):
            if size is None:
                return None
            if size[-1] == 'K':
                return int(size[:-1]) * 1024
            if size[-1] == 'M':
                return int(size[:-1]) * 1024 * 1024
            if size[-1] == 'G':
                return int(size[:-1]) * 1024 * 1024 * 1024
            if size[-1] == 'B':
                return int(size[:-1])

            return int(size)

        def __eq__(self, rhs):
            return self.xml_node == rhs.xml_node

        def __hash__(self):
            return hash(self.xml_node)

        def __repr__(self):
            f = '' if self.function() is None else '%s ' % self.function()
            n = '' if self.name() is None else 'via %s' % self.name()
            l = '' if self.label() is None else '.%s' % self.label()
            r = '' if self.ref() is None else ' as %s' % self.ref()

            return '%s%s%s%s' % (f, n, l, r)

        def __getstate__(self):
            return (self.function(),
                    self.name(),
                    self.label(),
                    self.ref(),
                    self.max_clients())

    class Component:
        def __init__(self, xml_node, repo):
            self.repo = repo
            self.xml_node = xml_node

        def properties(self):
            return set()

        def prio(self):
            return 0

        def uid(self):
            # if singleton, return (binary) name
            if self.singleton():
                return self.repo.get_binary_name(self.label())

            # else:
            return self.xml_node

        def binary_name(self):
            if self.xml_node.tag == 'composite':
                return None

            return self.repo.get_binary_name(self.label())

        def singleton(self):
            return self.xml_node.get('singleton')

        def dedicated(self):
            return not self.xml_node.get('shareable')

        def requires_quantum(self, name):
            quantum = self.xml_node.find('./requires/%s' % name)
            if quantum is not None:
                return int(quantum.get('quantum'))
            else:
                return 0

        def requires_rte(self):
            rte = self.xml_node.find('./requires/rte')
            if rte is not None:
                return rte.get('name')
            else:
                return 'native'

        def requires_specs(self):
            specs = set()
            for spec in self.xml_node.findall('./requires/spec'):
                specs.add(spec.get('name'))

            return specs

        def requires_functions(self):
            functions = set()
            if self.xml_node.tag == "composite":
                for s in self.xml_node.findall("./requires/service[@function]"):
                    functions.add(s.get("function"))

            return functions

        def requires_services(self, name=None, ref=None):
            services = list()
            for s in self.xml_node.findall("./requires/service"):
                if name is None or s.get('name') == name:
                    if ref is None or s.get('ref') == ref:
                        services.append(Repository.Service(s))

            return services

        def provides_services(self, name=None, ref=None, function=None):
            services = list()
            for s in self.xml_node.findall("./provides/service"):
                if name is None or s.get('name') == name:
                    if ref is None or s.get('ref') == ref:
                        services.append(Repository.Service(s))

            return services

        def _function(self):
            if self.xml_node.find('function') is not None:
                return self.xml_node.find('function').get('name')

            return None

        def functions(self):
            funcs = set()
            for f in self.xml_node.findall('function'):
                funcs.add(f.get('name'))

            return funcs

        def type(self):
            classes = self.repo._get_component_classes(self.xml_node)
            assert(len(classes) <= 1)
            if len(classes) == 1:
                return list(classes)[0]
            else:
                return None

        def service_for_function(self, function):
            for s in self.xml_node.findall("./requires/service[@function]"):
                if s.get('function') == function:
                    return Repository.Service(s)

        def label(self):
            name = self.xml_node.get('name')
            if name is not None:
                return name
            else:
                return 'anonymous'

        def defaults(self):
            return self.xml_node.find('./defaults')

        def unique_label(self):
            label  = self.label()
            binary = self.binary_name()
            if binary is not None and label != binary:
                return "%s-%s" % (label, binary)
            else:
                return label

        def patterns(self):
            result = set()
            if self.xml_node.tag == 'composite':
                for pat in self.xml_node.findall("./pattern"):
                    result.add(Repository.ComponentPattern(self, pat))
            else:
                result.add(self)

            return result

        def providing_component(self, service, function=None, to_ref=None):
            assert(service is None or len(self.provides_services(service)))
            return self, to_ref

        def requiring_component(self, service, function=None, to_ref=None):
            assert(service is None or len(self.requires_services(service)))
            return self, to_ref

        def flatten(self):
            # for composites, we must select a pattern first
            assert(self.xml_node.tag != 'composite')

            return set([self])

<<<<<<< HEAD
=======
        def _taskgraph_objects(self, root, expect, **kwargs):
            # return tasks and tasklinks within given node
            objects = list()
            for node in root:
                if node.tag == 'task':
                    newtask = Task(name=node.get('name'),
                                   wcet=int(node.get('wcet')),
                                   bcet=int(node.get('bcet')),
                                   thread=self)
                    if len(objects):
                        if objects[-1].expect_out == 'server':
                            newtask.set_placeholder_in('server',
                                                       callertask=objects[-1])
                        else:
                            objects.append(Tasklink(objects[-1], newtask))
                    else:
                        newtask.set_placeholder_in(expect, **kwargs)

                    objects.append(newtask)

                elif node.tag == 'signal':
                    if node.get('junction'):
                        objects[-1].set_placeholder_out('junction',
                                                        name=node.get('junction'))
                    else:
                        objects[-1].set_placeholder_out('receiver',
                                                        to_ref=node.get('to_ref'))

                elif node.tag == 'call':
                    objects[-1].set_placeholder_out('server',
                                                    to_ref=node.get('to_ref'),
                                                    method=node.get('method'))

            if objects[0].expect_in == 'client':
                objects[-1].expect_out == 'client'

            return set(objects)

        def taskgraph_objects(self, rpc=None, method=None, signal=None):
            # find <timing>
            timing = self.xml_node.find('./timing')
            if timing is None:
                return set()

            if rpc is not None:
                if method is None:
                    node = timing.find('./on-rpc[@from_ref="%s"]' % rpc)
                else:
                    node = timing.find('./on-rpc[@from_ref="%s",@method="%s"]' % (rpc, method))

                assert node is not None, '<on-rpc from_ref="%s" method="%s"> not present' % (rpc, method)

                # TODO remember to connect junction placeholders (caller)
                # TODO remember to connect server placeholders
                return self._taskgraph_objects(node, 'client', from_ref=rpc, method=method)

            elif signal is not None:
                node = timing.find('./on-signal[@from_ref="%s"]' % signal)
                if node is not None:
                    return self._taskgraph_objects(node, 'sender', from_ref=signal)

                return set()

                # TODO remember to connect junction placeholders (caller)
                # TODO remember to connect server placeholders
            else:
                junction_objects = set()
                for junction_node in timing.findall('junction'):
                    junction_objects.update(self._taskgraph_objects(junction_node,
                                                                    'junction',
                                                                    junction_name=junction_node.get('name'),
                                                                    junction_type=junction_node.get('type')))

                objects = set()
                for time_node in timing.findall('on-time'):
                    objects.update(self._taskgraph_objects(time_node, None,
                                                           period=time_node.get('period')))

                # on-interrupt
                for interrupt_node in timing.findall('on-interrupt'):
                    objects.update(self._taskgraph_objects(interrupt_node, 'interrupt'))

#                # link to junctions
#                for task in objects:
#                    if task.expect_out == 'junction':
#                        for junction in junction_objects:
#                            if junction.expect_in == 'junction':
#                                objects.add(Tasklink(task, junction))
#                                task.set_placeholder_out(None)
#                        assert task.expect_out is None

                objects.update(junction_objects)

                # TODO remember to connect junction placeholders (caller)
                # TODO remember to connect server placeholders
                return objects

>>>>>>> 6c2cef15
        def __repr__(self):
            return self.label()

        def __getstate__(self):
            return ( self.label(),
                     self.unique_label() )

    class ComponentPattern():
        def __init__(self, component, xml_node):
            self.repo = component.repo
            self.component = component
            self.xml_node = xml_node

        def label(self):
            return self.component.label()

        def properties(self):
            props = self.xml_node.get('properties')
            if props is not None:
                return props.split()

            return set()

        def prio(self):
            prio = self.xml_node.get('prio')
            if prio is not None:
                return int(prio)

            return 0

        def requires_specs(self):
            specs = set()
            for c in self.xml_node.findall("component"):
                components = self.repo.find_components_by_type(c.get('name'), querytype='component')
                assert(len(components) == 1)
                specs.update(components[0].requires_specs())

            return specs

        def requires_rte(self):
            return self.component.requires_rte()

        def providing_component(self, service, function=None, to_ref=None):
            result = set()
            ref = None
            for c in self.xml_node.findall("component"):
                for e in c.findall('./expose'):
                    if to_ref is None or e.get('ref') == to_ref:
                        for s in e.findall('./service'):
                            if service is not None and s.get('name') != service:
                                continue
                            if function is not None and c.find('function').get('name') != function:
                                continue

                            components = self.repo.find_components_by_type(c.get('name'), querytype='component')
                            assert(len(components) == 1)
                            result.add(components[0])
                            ref = s.get('ref')

            if len(result) == 0:
                logging.error("Service '%s' is not exposed in %s (Function %s, to_ref %s)." % (service, self.component, function, to_ref))
            elif len(result) > 1:
                logging.error("Service '%s' is exposed by multiple components (Function %s, to_ref %s)." % (service, function, to_ref))
            else:
                return list(result)[0], ref

            return None, None

        def requiring_component(self, service, function=None, to_ref=None):
            result = set()
            ref = None
            for c in self.xml_node.findall("component"):
                for s in c.findall('./route/service'):
                    if s.find('external') is not None:
                        if service is not None and s.get('name') != service:
                            continue

                        if to_ref is None or s.find('external').get('ref') == to_ref:
                            components = self.repo.find_components_by_type(c.get('name'), querytype='component')
                            assert(len(components) == 1)
                            result.add(components[0])
                            ref = s.get('ref')

            if len(result) == 0:
                logging.error("Service '%s' is not required by component pattern for '%s'." % (service, self.component.label()))
                logging.error("  (Function %s, to_ref %s)" % (function, to_ref))
            elif len(result) > 1:
                logging.error("Service '%s' (ref=%s) is required by multiple components." % (service, to_ref))
            else:
                return list(result)[0], ref

            return None, None

        def config(self):
            return self.xml_node.find('config')

        def flatten(self):
            # fill set with atomic components and their edges as specified in the pattern
            flattened = set()

            child_lookup = dict()
            name_lookup = dict()
            # first, add all components and create lookup table by child name
            for c in self.xml_node.findall("component"):
                components = self.repo.find_components_by_type(c.get('name'), querytype='component')
                name_lookup[c.get('name')] = components[0]
                # FIXME, we might have multiple options here
                assert len(components) == 1, 'Cannot resolve component in pattern unambiguously'

                child_lookup[c] = components[0]
                params = dict()
                config = c.find('./config')
                if config is not None:
                    params['pattern-config'] = Repository.ElementWrapper(config)
                flattened.add(GraphObj(components[0], params))

            # second, add connections
            for c in self.xml_node.findall("component"):
                for s in c.findall('./route/service'):
                    services = child_lookup[c].requires_services(s.get('name'), ref=s.get('ref'))
                    assert len(services) == 1, \
                        "Cannot unambigously determine composite-internal connection of service name %s, ref %s from component %s in composite %s" % (s.get('name'), s.get('ref'), c.get('name'), self.label())
                    source_service = services[0]

                    if s.find('child') is not None:
                        name = s.find('child').get('name')
                        if name not in name_lookup:
                            logging.critical("Cannot satisfy internal route to child '%s' of pattern." % name)
                        else:
                            provided = name_lookup[name].provides_services(name=s.get('name'))
                            assert(len(provided) == 1)
                            params = { 'source-service' : source_service, 'target-service' : provided[0]}
                            flattened.add(GraphObj(Edge(child_lookup[c], name_lookup[name]), params))

            return flattened

        def __getstate__(self):
            return self.label()

    class NodeNotFoundError(Exception):
        pass

    def __init__(self, config_model_file, xsd_file=None):
        XMLParser.__init__(self, config_model_file, xsd_file)

        if self._file is not None:
            # find <repository>
            if self._root.tag != "repository":
                self._root = self._root.find("repository")
                if self._root == None:
                    raise self.NodeNotFoundError("Cannot find <repository> node.")

    def _find_function_by_name(self, name):
        function_providers = list()
        # iterate components
        for c in self._root.findall("component"):
            for f in self._find_element_by_attribute("function", { "name" : name }, root=c):
                function_providers.append(c)

        # iterate composites
        for c in self._root.findall("composite"):
            for f in self._find_element_by_attribute("function", { "name" : name }, root=c):
                function_providers.append(c)

        return function_providers

    def _find_element_by_attribute(self, elementname, attrs=dict(), root=None):
        if root is None:
            root = self._root

        # non-recursively iterate nodes <'elementname'>
        elements = list()
        for e in root.findall(elementname):
            match = True
            for attr in attrs.keys():
                if e.get(attr) != attrs[attr]:
                    match = False
                    break

            if match:
                elements.append(e)

        return elements

    def _get_component_classes(self, component_node):
        classes = set()
        if component_node.find("protocol") is not None:
            classes.add("protocol")

        if component_node.find("proxy") is not None:
            classes.add("proxy")

        if component_node.find("filter") is not None:
            classes.add("filter")

        if component_node.find("mux") is not None:
            classes.add("mux")

        if component_node.find("function") is not None:
            classes.add("function")

        return classes

    def _find_component_by_class(self, classification=None):
        components = list()

        for c in self._root.findall("component"):
            classes = self._get_component_classes(c)
            if classification is None and len(classes) == 0:
                components.append(c)
            elif classification is not None and classification in classes:
                components.append(c)

        for c in self._root.findall("composite"):
            classes = self._get_component_classes(c)
            if classification is None and len(classes) == 0:
                components.append(c)
            elif classification is not None and classification in classes:
                components.append(c)

        return components

    def _find_provisions(self, node="service", name=None):
        provisions = list()
        for p in self._root.iter("provides"):
            for s in p.findall(node):
                if name is None or s.get("name") == name:
                    provisions.append(s)

        # also get provisions from <parent-provides> in <system>
        for p in self._root.iter("parent-provides"):
            for s in p.findall(node):
                if name is None or s.get("name") == name:
                    provisions.append(s)

        return provisions

    def find_proxies(self, service=None, carrier=None, query=None):
        carrier = None
        if query is not None:
            service = query['service']
            carrier = query['carrier']

        result = set()
        for p in self._find_component_by_class('proxy'):
            if service is None or p.find('provides').find('service').get('name') == service:
                if carrier is None or p.find('proxy').get('carrier') == carrier:
                    result.add(p)

        return result

    def find_muxers(self, service=None, query=None):
        service = None
        if query is not None:
            service = query['service']

        result = set()
        for m in self._find_component_by_class('mux'):
            if m.find('mux').get('service') == service:
                result.add(m)

        return result

    def find_protocolstacks(self, from_service=None, to_service=None, query=None):
        if query is not None:
            from_service = query['from_service']
            to_service   = query['to_service']

        result = set()
        for p in self._find_component_by_class('protocol'):
            if p.find('protocol').get('from') == from_service and p.find('protocol').get('to') == to_service:
                result.add(p)

        return result

    def find_components_by_type(self, query, querytype):
        if querytype == 'function':
            components = self._find_function_by_name(query)
        elif querytype == 'proxy':
            components = self.find_proxies(query=query)
        elif querytype == 'mux':
            components = self.find_muxers(query=query)
        elif querytype == 'proto':
            components = self.find_protocolstacks(query=query)
        else: # 'component' or 'composite'
            components = self._find_element_by_attribute('component', { "name" : query }) + \
                         self._find_element_by_attribute('composite', { "name" : query })

        return [Repository.Component(c, self) for c in components]

    def get_binary_name(self, component_name):
        cand = self._root.find("binary[@name='%s']" % component_name)
        if cand is not None:
            return cand.get('name')

        cand = self._root.find("binary/component[@name='%s']/.." % component_name)
        if cand is not None:
            return cand.get('name')

        logging.error("No binary found for component '%s'" % component_name)
        return None

    # check whether all function names are only provided once
    def check_functions_unambiguous(self):
        # set of known function names
        functionnames = set()

        # iterate all provisions and function names
        for p in self._root.iter("provides"):
            for f in p.findall("function"):
                if f.get("name") in functionnames:
                    logging.info("Function '%s' is not unambiguous." % f.get("name"))
                else:
                    functionnames.add(f.get("name"))

    # check whether all component names are only defined once
    def check_components_unambiguous(self):
        # set of known component names
        names = set()
        versioned_names_checked = set()

        # iterate atomic components
        for c in self._root.findall("component"):
            if c.get("name") in names:
                if c.get("name") not in versioned_names_checked:
                    # only check once whether all components with this name have a version
                    components = self._find_element_by_attribute("component", {"name" : c.get("name")})
                    versions = set()
                    for comp in components:
                        if "version" not in comp.keys():
                            logging.error("Component '%s' is not unambiguous and has no version." % c.get("name"))
                        elif comp.get("version") in versions:
                            logging.error("Component '%s' with version '%s' is ambiguous." % (c.get("name"), comp.get("version")))
                        else:
                            versions.add(comp.get("version"))

                    versioned_names_checked.add(c.get("name"))
            else:
                names.add(c.get("name"))

    # check whether components are unambiguously classified as function, filter, mux, proxy, protocol or None
    def check_classification_unambiguous(self):
        for c in self._root.findall("component"):
            classes = self._get_component_classes(c)
            if len(classes) > 1:
                logging.warn("Component '%s' is ambiguously classified as: %s" % (c.get("name"), classes))

        for c in self._root.findall("composite"):
            classes = self._get_component_classes(c)
            if len(classes) > 1:
                logging.warn("Composite '%s' is ambiguously classified as: %s" % (c.get("name"), classes))

    def _check_provisions(self, component):
        if component.find("provides") is None:
            return

        provides = set()
        for p in component.find("provides").findall("service"):
            identifier = '%s#%s' % (p.get("name"), p.get("ref"))
            # the same service cannot be provided twice
            if identifier in provides:
                logging.error("Found multiple provision of service '%s'." % (identifier))
            else:
                provides.add(identifier)

    def _check_requirements(self, component):
        if component.find("requires") is None:
            return

        services = set()
        functions = set()
        for r in component.findall("./requires/service"):
            # service required twice must be distinguished by label or ref
            if r.get("name") in services:
                if "label" not in r.keys() and "ref" not in r.keys():
                    logging.error("Requirement <service name=\"%s\" /> is ambiguous and must therefore specify a label or ref." %(r.get("name")))
            else:
                services.add(r.get("name"))

            if 'function' in r.keys():
                functions.add(r.get('function'))

        # required services must be available
        for s in services:
            provisions = self._find_provisions("service", s)
            if len(provisions) == 0:
                logging.error("Requirement <service name=\"%s\" /> cannot be satisfied." % s)

        # required functions must be available
        for f in functions:
            provisions = self._find_function_by_name(f)
            if len(provisions) == 0:
                logging.error("Requirement <function name=\"%s\" /> cannot be satisfied." % f)

    def _check_proxy(self, component, proxy):
        carrier = proxy.get("carrier")

        provideproxy = None
        for p in component.find("provides").findall("service"):
            if p.get("name") != carrier:
                if provideproxy is None:
                    provideproxy = p.get("name")
                else:
                    logging.error("Proxy '%s' provides multiple services." % (component.get("name")))

        requireproxy = None
        for r in component.find("requires").findall("service"):
            if r.get("name") != carrier:
                if requireproxy is None:
                    requireproxy = r.get("name")
                else:
                    logging.error("Proxy '%s' requires multiple services." % (component.get("name")))

        # only a single (and the same) service must be provided and required
        if provideproxy != requireproxy:
            logging.warning("Proxy '%s' does not provide and require the same service." % component.get("name"))

    def _check_protocol(self, component, protocol):
        required = protocol.get("from")
        provided = protocol.get("to")

        if len(self._find_element_by_attribute("service", { "name" : required }, component.find("requires"))) == 0:
            logging.error("Protocol from service '%s' cannot be implemented by component '%s' due to missing service requirement." % (required, component.get("name")))

        if len(self._find_element_by_attribute("service", { "name" : provided }, component.find("provides"))) == 0:
            logging.error("Protocol to service '%s' cannot be implemented by component '%s' due to missing service provision." % (provided, component.get("name")))

    def _check_mux(self, component, mux):
        service = mux.get("service")
        if len(self._find_element_by_attribute("service", { "name" : service }, component.find("requires"))) == 0:
            logging.error("Mux of service '%s' cannot be implemented by component '%s' due to missing service requirement." % (service, component.get("name")))

        if len(self._find_element_by_attribute("service", { "name" : service }, component.find("provides"))) == 0:
            logging.error("Mux of service '%s' cannot be implemented by component '%s' due to missing service provision." % (service, component.get("name")))

    def _check_filter(self, component, filter):
        # nothing to be done (yet)
        return

    def _check_pattern(self, composite, pattern):

        required_services = dict()
        provided_services = dict()

        for c in pattern.findall("component"):
            cname = c.get("name")

            required_services[cname] = { "specified" : set(), "used" : set(), "external" : set() }
            provided_services[cname] = { "specified" : set(), "used" : set(), "exposed" : set() }

            # referenced components must be specified 
            cspecs = self._find_element_by_attribute("component", { "name" : cname })
            if len(cspecs) == 0:
                logging.error("Pattern of composite '%s' references unspecified component '%s'." %
                        (composite.get("name"), cname))

            # store specified service requirements/provisions
            for cspec in cspecs:
                tmp = set()
                for s in cspec.findall("./requires/service"):
                    tmp.add(Repository.ServiceIdentifier(s))
                required_services[cname]["specified"].update(tmp)

                tmp = set()
                for s in cspec.findall("./provides/service"):
                    tmp.add(Repository.ServiceIdentifier(s))
                provided_services[cname]["specified"].update(tmp)

            # additional requirements in composite spec
            for s in c.findall("./requires/service"):
                sname = Repository.ServiceIdentifier(s)
                required_services[cname]['specified'].add(sname)

            # references in <route> must be specified
            for s in c.findall("./route/service"):
                sname = Repository.ServiceIdentifier(s)
                required_services[cname]["used"].add(sname)

                if len(sname.match_all(required_services[cname]['specified'])) != 1:
                    logging.error("Routing of unknown/underspecified service requirement to '%s' found for component '%s' in composite '%s'." % (sname, cname, composite.get("name")))

                if s.find("child") != None:
                    chname = s.find("child").get("name")
                    if len(self._find_element_by_attribute("component", { "name" : chname }, pattern)) == 0:
                        logging.error("Routing of service '%s' to child '%s' of composite '%s' not possible." % (sname, chname, composite.get("name")))
                    else:
                        provided_services[chname]["used"].add(sname)

                external = s.find('external')
                if external != None:
                    required_services[cname]["external"].add(Repository.ServiceIdentifier(s, external.get('ref')))

            # references in <expose> must be specified
            for e in c.findall('expose'):
                for s in e.findall("service"):
                    sname = Repository.ServiceIdentifier(s, e.get('ref'))
                    provided_services[cname]["used"].add(sname)
                    provided_services[cname]["exposed"].add(sname)
                    if (sname.find_match(self, composite.find("provides"))) == 0:
                        logging.error("Exposed service '%s' does not match composite spec '%s'." % (sname, composite.get("name")))

        # required external service must be pending exactly once
        # or explicitly routed to external service
        for s in composite.findall("./requires/service"):
            sname = Repository.ServiceIdentifier(s)
            pending_count = 0
            for r in required_services.values():
                externalmatch = sname.match_all(r['external'])
                if len(externalmatch):
                    pending_count = len(externalmatch)
                    break

                pending_count += len(sname.match_all(r["specified"] - r["used"]))

            if pending_count != 1:
                print(r['external'])
                logging.error("Service '%s' required by composite '%s' cannot be identified in pattern." % (sname, composite.get("name")))

        # provided external service must be either exposed or pending exactly once
        for s in composite.find("provides").findall("service"):
            sname = self.ServiceIdentifier(s)
            exposed_count = 0
            pending_count = 0
            for p in provided_services.values():
                exposed_count += len(sname.match_all(p['exposed']))
                pending_count += len(sname.match_all(p['specified'] - p['used']))

            if exposed_count > 1:
                logging.error("Service '%s' exposed multiple times in composite '%s'." % (sname, composite.get("name")))
            elif exposed_count == 0 and pending_count != 1:
                logging.error("Service '%s' provided by composite '%s' cannot be identified in pattern." % (sname, composite.get("name")))

    # perform model check for <component> nodes: 
    def check_atomic_components(self):
        for c in self._root.findall("component"):
            self._check_provisions(c)
            self._check_requirements(c)

            # check <proxy>
            for p in c.findall("proxy"):
                self._check_proxy(c, p)

            # check <protocol>
            for p in c.findall("protocol"):
                self._check_protocol(c, p)

            # check <mux>
            for m in c.findall("mux"):
                self._check_mux(c, m)

            # check <filter>
            for f in c.findall("filter"):
                self._check_filter(c, f)

    # perform model check for <composite> nodes: 
    def check_composite_components(self):
        for c in self._root.findall("composite"):
            self._check_provisions(c)
            self._check_requirements(c)

            # check <proxy>
            for p in c.findall("proxy"):
                self._check_proxy(c, p)

            # check <protocol>
            for p in c.findall("protocol"):
                self._check_protocol(c, p)

            # check <mux>
            for m in c.findall("mux"):
                self._check_mux(c, m)

            # check <filter>
            for f in c.findall("filter"):
                self._check_filter(c, f)

            # check <pattern>
            for p in c.findall("pattern"):
                self._check_pattern(c, p)

    # check whether binaries are pointing to specified components
    def check_binaries(self):
        for b in self._root.findall("binary"):
            components = b.findall("component")
            if len(components) > 0:
                for c in components:
                    # find component by name
                    if len(self._find_element_by_attribute("component", { "name" : c.get("name") })) == 0:
                        logging.error("Binary '%s' refers to non-existent component '%s'." %(b.get("name"), c.get("name")))
            else:
                # find component by binary name
                if len(self._find_element_by_attribute("component", { "name" : b.get("name") })) == 0:
                    logging.error("Binary '%s' refers to non-existent component '%s'." %(b.get("name"), b.get("name")))

class ChildQuery:
    def __init__(self, xml_node):
        self._root      = xml_node

        self._parse()

    def _parse(self):
        self._type = None

        for t in [ "function", "component" ]:
            if self._root.find(t) is not None:
                self._type = t
                self._identifier = self._root.get('name')
                self._queryname  = self._root.find(t).get('name')
                break

        assert(self._type is not None)

    def identifier(self):
        return self._identifier

    def label(self):
        if self._identifier is not None:
            return self._identifier
        else:
            return self._queryname

    def query(self):
        return self._queryname

    def type(self):
        return self._type

    def functions(self):
        if self.type() == 'function':
            return set([self.query()])

        return set()

    def components(self):
        if self.type() == 'component':
            return set([self.query()])

        return set()

    def dependencies(self, dtype='child'):
        assert dtype == 'child' or dtype == 'function'

        routes = list()

        dependency = self._root.find("dependency")
        if dependency is not None:
            for c in self._root.find("dependency").findall(dtype):
                attribs = { dtype : c.get("name") }
                routes.append(attribs)

        return routes


    def subsystem(self):
        return self._root.get('subsystem')

    def __repr__(self):
        return self.label()

    def __getstate__(self):
        return ( self._type,
                 self._identifier,
                 self._queryname )

    def __setstate__(self, state):
        self._type, self._identifier, self._queryname = state


class SystemParser:
    class NodeNotFoundError(Exception):
        pass

    def __init__(self, xml_file, xsd_file=None):
        XMLParser.__init__(self, xml_file, xsd_file)

        if self._file is not None:
            # find <system>
            if self._root.tag != "system":
                self._root = self._root.find("system")
                if self._root == None:
                    raise self.NodeNotFoundError("Cannot find <system> node.")

    def name(self):
        res = self._root.get('name')
        if res is None:
            res = ''

        return res

    def children(self):
        result = set()
        for c in self._root.findall('child'):
            result.add(ChildQuery(c))

        return result

class AggregateSystemParser:

    def __init__(self):
        self._parsers = list()

    def append(self, parser):
        self._parsers.append(parser)

    def name(self):
        names = list()
        for parser in self._parsers:
            names.append(parser.name())

        return '+'.join(names)

    def children(self):
        result = set()
        for parser in self._parsers:
            result.update(parser.children())

        return result

class PlatformParser:
    class PfComponent:
        def __init__(self, xml_node, parent=None):
            self._root = xml_node
            self._parent = parent
            self._state = dict()

        def _domain(self):
            domain = { self }
            if self._parent is not None:
                if hasattr(self._parent, '_domain'):
                    domain.update(self._parent._domain())
                else:
                    domain.add(self._parent)

            return domain

        def name(self):
            return self._root.get('name')

        def config(self):
            node = self._root.find('config')
            if node is not None:
                return node.get('name')

            return None

        def static(self):
            return self.config() is None

        def comms(self):
            names = set()
            for r in self._root.findall('requires/comm'):
                names.add(r.get('name'))

            return names

        def match_specs(self, required):
            for spec in required:
                if spec not in self.specs():
                    return False

            return True

        def specs(self):
            names = set()
            for r in self._root.findall('provides/spec'):
                names.add(r.get('name'))

            return names

        def rte(self):
            r = self._root.find('provides/rte')
            if r is not None:
                return r.get('name')
            else:
                return 'native'

        def quantum(self, name):
            q = self._root.find('provides/%s' % name)
            if q is not None:
                return int(q.get('quantum'))
            else:
                return 0

        def set_state(self, name, value):
            self._state[name] = value

        def state(self, name):
            return self._state[name]

        def same_singleton_domain(self, rhs):
            return len(self._domain() & rhs._domain()) > 0

        def in_native_domain(self, rhs):
            return len(self._domain() & rhs._domain()) > 0

        def __repr__(self):
            return self.name()

        def __getstate__(self):
            return ( self.name() )

    class NodeNotFoundError(Exception):
        pass

    def __init__(self, xml_file, xsd_file=None):
        XMLParser.__init__(self, xml_file, xsd_file)

        if self._file is not None:
            # find <platform>
            if self._root.tag != "platform":
                self._root = self._root.find("platform")
                if self._root == None:
                    raise self.NodeNotFoundError("Cannot find <platform> node.")

        self._check()

    def _check(self):
        comms_avail = self.comm_names()
        for c in self.pf_components():
            for comm in c.comms():
                assert comm in comms_avail, "requirement <comm name=\"%s\"> not available" % comm

    def pf_components(self):
        result = set()
        for c in self._root.findall("component"):
            for s in c.findall("subsystem"):
                result.add(self.PfComponent(s, parent=c))

        return result

    def comm_names(self):
        names = set()

        for c in self._root.findall("comm"):
            names.add(c.get('name'))

        return names
<|MERGE_RESOLUTION|>--- conflicted
+++ resolved
@@ -321,8 +321,6 @@
 
             return set([self])
 
-<<<<<<< HEAD
-=======
         def _taskgraph_objects(self, root, expect, **kwargs):
             # return tasks and tasklinks within given node
             objects = list()
@@ -420,7 +418,6 @@
                 # TODO remember to connect server placeholders
                 return objects
 
->>>>>>> 6c2cef15
         def __repr__(self):
             return self.label()
 
