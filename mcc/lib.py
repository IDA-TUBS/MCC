--- conflicted
+++ resolved
@@ -184,7 +184,6 @@
     def __init__(self, repo):
         MccBase.__init__(self, repo)
 
-<<<<<<< HEAD
     def insert_random_backtracking_engine(self, model, failure_rate=0.0):
         assert(0 <= failure_rate <= 1.0)
 
@@ -210,10 +209,7 @@
         bt = BacktrackingTestEngine(source_layer, 'mapping', failure_rate, fail_once=True)
         model.steps.insert(r, NodeStep(Check(bt, 'BackTrackingTest')))
 
-    def search_config(self, subsystem_xml, xsd_file, args):
-=======
     def search_config(self, platform_xml, system_xml, xsd_file=None, outpath=None, with_da=False, da_path=None):
->>>>>>> 5af904bf
         """ Searches a system configuration for the given query.
 
         Args:
