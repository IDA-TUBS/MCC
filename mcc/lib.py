--- conflicted
+++ resolved
@@ -183,12 +183,10 @@
     """ Composes MCC for Genode systems. Only considers functional requirements.
     """
 
-    def __init__(self, repo):
+    def __init__(self, repo, test_backtracking=False):
         MccBase.__init__(self, repo)
-
-<<<<<<< HEAD
-    def search_config(self, platform, system, outpath=None, with_da=False, da_path=None):
-=======
+        self._test_backtracking = test_backtracking
+
     def insert_random_backtracking_engine(self, model, failure_rate=0.0):
         # TODO idea for better testing: only fail if there are candidates left for any assign in the dependency tree
         #      if we then set failure_rate to 1.0, we can traverse the entire search space
@@ -196,11 +194,10 @@
 
         source_layer = model.steps[len(model.steps)-1].source_layer;
         # target_layer = self.ste[r-1].target_layer;
-        bt = BacktrackingTestEngine(source_layer, 'mapping', failure_rate, fail_once=False)
+        bt = BacktrackingTestEngine(source_layer, 'mapping', model.backtracking_graph(), failure_rate, fail_once=False)
         model.steps.append(NodeStep(Check(bt, 'BackTrackingTest')))
 
-    def search_config(self, platform_xml, system_xml, xsd_file=None, outpath=None, with_da=False, da_path=None):
->>>>>>> bd51d86f
+    def search_config(self, platform, system, outpath=None, with_da=False, da_path=None):
         """ Searches a system configuration for the given query.
 
         Args:
@@ -255,8 +252,10 @@
         # TODO implement transformation/merge into component instantiation
 
         # insert backtracking engine for testing (random rejection of candidates)
-        self.insert_random_backtracking_engine(model, 0.05)
-
+        if self._test_backtracking:
+            self.insert_random_backtracking_engine(model, 0.05)
+
+        model.print_steps()
         if outpath is not None:
             model.write_dot(outpath+'mcc.dot')
 
@@ -271,18 +270,14 @@
             da_step.add_operation(BatchAssign(da_engine))
             model.add_step_unsafe(da_step)
 
-<<<<<<< HEAD
-        model.execute()
-
-        return model
-=======
         try:
             model.execute()
         except Exception as e:
             print(e)
+
         # model.write_analysis_engine_dependency_graph()
         model_extractor = ModelExtractor(model.by_name, '/tmp/blub.xml', model.dep_graph)
         model_extractor.write_modell()
+
         # model.write_analysis_engine_dependency_graph()
-        return True
->>>>>>> bd51d86f
+        return model