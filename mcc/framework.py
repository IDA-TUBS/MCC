--- conflicted
+++ resolved
@@ -246,198 +246,6 @@
         return
 
 
-<<<<<<< HEAD
-class BacktrackRegistry(Registry):
-    """ Implements/manages a cross-layer model.
-
-    Layers and transformation steps are stored, managed, and executed by this class.
-    Uses Backtracking to find a valid config instead of failing
-    """
-    def __init__(self):
-        super().__init__()
-        self.dep_graph = DependencyGraph()
-        self.backtracking_try = 0
-
-    def execute(self):
-        """ Executes the registered steps sequentially.
-        """
-
-        while not self._backtrack_execute():
-            pass
-
-        self._output_layer(self.steps[-1].target_layer)
-        self.dep_graph.write_dot()
-
-    def _backtrack_execute(self):
-        print()
-
-        self.backtracking_try += 1
-
-        last_step = 0
-        if self.backtracking_try > 1:
-            last_step = self.dep_graph.last_step_index
-
-        logging.info('Backtracking Try {}, Last Step {}'.format(self.backtracking_try, last_step))
-        for step in self.steps[last_step:]:
-
-            previous_step = self._previous_step(step)
-            if not Registry._same_layers(previous_step, step):
-                logging.info("Creating layer %s" % step.target_layer)
-                if previous_step is not None:
-                    self._output_layer(previous_step.target_layer)
-
-            try:
-                self.dep_graph.set_step_index(self.steps.index(step))
-                step.execute(self.dep_graph)
-
-            except ConstraintNotStatisfied as cns:
-                logging.info('{} failed:'.format(cns.obj))
-
-                current = self.dep_graph.current
-
-                head = self._mark_subtree_as_bad(cns.layer, cns.param, cns.obj)
-                if head is None or self._candidates_exhausted(head):
-                    current = self.dep_graph.current
-                    head = self._get_last_valid_assign(current)
-                    if head is None:
-                        raise Exception('No config could be found')
-
-                    self._mark_subtree_as_bad(head.layer, head.param, head.value)
-
-                self._revert_subtree(head, current)
-                head = list(self.dep_graph.in_edges(head))[0].source
-
-                self.dep_graph.set_operation_index(head.operation_index)
-                self.dep_graph.set_step_index(head.step_index)
-
-                # reset the pointer at the dependency tree that points to the
-                # leaf in the current path
-                self.dep_graph.current = head
-                return False
-
-
-
-            except Exception as ex:
-                self._output_layer(step.target_layer, suffix='-error')
-                raise(ex)
-        return True
-
-    def _get_last_valid_assign(self, start):
-
-        for edge in self.dep_graph.in_edges(start):
-            if not edge.source.valid:
-                continue
-
-            # if non assign operation just go higher
-            if not isinstance(start, AssignNode):
-                return self._get_last_valid_assign(edge.source)
-
-            if self._candidates_exhausted(start):
-                return self._get_last_valid_assign(edge.source)
-
-            return start
-
-        return None
-
-    def _candidates_exhausted(self, anode):
-        params = anode.layer._get_params(anode.value)
-        candidates = params[anode.param]['candidates']
-        used_candidates = self.dep_graph.get_used_candidates(anode)
-
-        if candidates == used_candidates:
-            return True
-
-        return False
-
-    def _revert_subtree(self, start, end):
-        # iterate over the path, and revert the changes
-        for node in self.dep_graph.shortest_path(start, end):
-            assert(not node.valid)
-            if isinstance(node, AssignNode):
-                node.layer._set_param_value(node.param, node.value, None)
-            elif isinstance(node, MapNode):
-                node.layer._set_param_candidates(node.param, node.value, set())
-            elif isinstance(node, Transform):
-                node.source_layer._set_param_value(node.target_layer.name, node.value, set())
-                for o in node.inserted:
-                    node.target_layer._set_param_value(node.source_layer.name, o, None)
-
-    def _mark_subtree_as_bad(self, layer, param, culprit):
-        # look for the last assign node that assings the culprit
-        for node in self.dep_graph.valid_nodes()[::-1]:
-            if not isinstance(node, AssignNode):
-                continue
-
-            if node.value == culprit and node.layer == layer and node.param == param:
-                node.valid = False
-                self.dep_graph.mark_subtree_as_bad(node)
-                return node
-
-        return None
-
-    def write_analysis_engine_dependency_graph(self):
-        analysis_engines = set()
-        engines_id       = set()
-        layers           = set()
-        params           = set()
-
-        for step in self.steps:
-            for op in step.operations:
-                analysis_engines.update(op.analysis_engines)
-
-        print()
-
-        for ae in analysis_engines:
-            en = '{}'.format(type(ae).__name__)
-            engines_id.add(en)
-
-            for layer in ae.acl:
-                la = str(layer).replace('-', '_')
-                layers.add(la)
-                if 'reads' in ae.acl[layer]:
-                    for param in ae.acl[layer]['reads']:
-                        if param == None:
-                            continue
-                        params.add((en, str(layer).replace('-', '_'), param.replace('-', '_')))
-
-                if 'writes'in ae.acl[layer]:
-                    for param in ae.acl[layer]['writes']:
-                        if param == None:
-                            continue
-                        params.add((en, str(layer).replace('-', '_'), param.replace('-', '_')))
-
-        with open('AeDepGraph.dot', 'w') as file:
-            file.write('digraph {\n')
-
-            for e in engines_id:
-                e = e.replace('-', '_')
-                node = '{0} [label="<{0}>",shape=octagon,colorscheme=set39,fillcolor=4,style=filled];\n'.format(e)
-                file.write(node)
-
-            for l in layers:
-                l = l.replace('-', '_')
-                node = '{0} [label="<{0}>",shape=parallelogram,colorscheme=set39, fillcolor=5,style=filled];\n'.format(l)
-                file.write(node)
-
-            # add params as nodes
-            for (param_id, param_label) in {(param+layer, param) for (ae, layer, param) in params}:
-                node = '{0} [label="{1}", shape=oval]\n'.format(param_id, param_label)
-                file.write(node)
-
-            # edge AnalysisEngine to parameter e.g. CopyeEnine -> mapping
-            for (ae, param_id) in {(ae, param+layer) for (ae, layer, param) in params}:
-                edge = '{0} -> {1}\n'.format(ae, param_id)
-                file.write(edge)
-
-            # edge param -> Layer
-            for (layer, param) in {(layer, param) for (ae, layer, param) in params}:
-                edge = '{0}{1} -> {1}\n'.format(param, layer)
-                file.write(edge)
-
-            file.write('}\n')
-
-=======
->>>>>>> a2894361
 class Layer:
     """ Implementation of a single layer in the cross-layer model.
     """
@@ -452,7 +260,6 @@
         self.graph       = Graph()
         self.name        = name
         self._nodetypes  = nodetypes
-        # used for backtracking
         self.used_params = set()
         self.tracking    = False
 
@@ -1168,18 +975,11 @@
                 map_node.attribute_index = index
                 dep_graph.append_node(map_node)
 
-<<<<<<< HEAD
-                # dep_node = DependNode(self.source_layer, self.source_layer.used_params, obj)
-                # dep_graph.add_node(dep_node)
-                # edge = Edge(dep_node, map_node)
-                # dep_graph.add_edge(edge)
-=======
                 # FIXME we shouldn't need DependNodes if we directly add edges to the corresponding AssignNodes
                 dep_node = DependNode(self.source_layer, self.source_layer.used_params, obj)
                 dep_graph.add_node(dep_node)
                 edge = Edge(dep_node, map_node)
                 dep_graph.add_edge(edge)
->>>>>>> a2894361
 
             self.source_layer.stop_tracking()
             self.source_layer.set_param_candidates(self.analysis_engines[0], self.param, obj, candidates)
