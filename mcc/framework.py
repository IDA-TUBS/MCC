"""
Description
-----------

Implements generic MCC framework, i.e. cross-layer model, model operations, and generic analysis engines.

:Authors:
    - Johannes Schlatow

"""

import logging
from mcc.graph import *

class DecisionGraph(Graph):
    """ Stores dependencies between decisions.
    """

    class Node:
        def __init__(self, layer, obj, param):
            self.layer = layer
            self.obj   = obj
            self.param = param

        def __repr__(self):
            return self.__str__()

        def __str__(self):
            return '%s:(%s):%s' % (self.layer, self.obj, self.param)

    def __init__(self):
        super().__init__()

        self.read    = set()
        self.written = set()

        self.node_store = dict()

        # add root node
        self.root = self.Node(None, None, None)
        super().add_node(self.root, {self.Node})

    def candidates_exhausted(self, node):
        if node == self.root:
            return True

        # are there any candidates left
        candidates  = node.layer._get_param_candidates(node.param, node.obj)
        if len(candidates) <= 1:
            return True

        failed      = node.layer.get_param_failed(node.param, node.obj)
        value       = {node.layer._get_param_value(node.param, node.obj)}

        return len(candidates-failed-value) == 0

    def initialize_tracking(self, layers):
        for layer in layers:
            layer.dependency_tracker = self

    def start_tracking(self):
        self.read    = set()
        self.written = set()

    def stop_tracking(self, operation):
        self.add_dependencies(operation, self.read-self.written, self.written)
        self.read    = set()
        self.written = set()

    def check_tracking(self):
        assert len(self.written) == 0, "check operation has written params: %s" % self.written

    def track_read(self, layer, obj, param):
        self.read.add(self.find_dependency(layer, obj, param))

    def track_written(self, layer, obj, param):
        self.written.add(self.add_node(layer, obj, param))

    def find_dependency(self, layer, obj, param):
        node = self.find_node(layer, obj, param)
        if node is None:
            return self.root

        return node

    def find_node(self, layer, obj, param):
        if layer not in self.node_store:
            return None

        if obj not in self.node_store[layer]:
            return None

        if param not in self.node_store[layer][obj]:
            return None

        return self.node_store[layer][obj][param]

    def search(self, layer, obj):
        if layer not in self.node_store:
            return None

        if obj not in self.node_store[layer]:
            return None

        nodes = set()
        for node in self.node_store[layer][obj].values():
            nodes.add(node)

        return nodes

    def operations(self, node):
        return self.node_attributes(node)['operations']

    def add_node(self, layer, obj, param):
        found = self.find_node(layer, obj, param)
        if found is None:
            found = super().add_node(self.Node(layer, obj, param), {self.Node})
            self.node_attributes(found)['operations'] = set()

            if layer not in self.node_store:
                self.node_store[layer] = dict()
            if obj not in self.node_store[layer]:
                self.node_store[layer][obj] = dict()

            self.node_store[layer][obj][param] = found

        return found

    def add_dependencies(self, operation, read, written):
        if len(read) == 0 and len(written) > 0:
            read.add(self.root)

        for n in written:
            self.node_attributes(n)['operations'].add(operation)

            for dep in read:
                self.create_edge(dep, n)

    def remove(self, node):
        self.remove_node(node)
        del self.node_store[node.layer][node.obj][node.param]

    def write_dot(self, filename):

        # TODO for readability, we could omit the root node
        # TODO for readability, we should write subgraphs

        with open(filename, 'w') as file:
            file.write('digraph {\n')

            nodes = [node for node in self.graph.nodes()]

            for node in nodes:
                if node is None:
                    logging.info('Node is none')

                node_str = '"{0}" [label="{1}", shape=hexagon]'.format(nodes.index(node), (node))

                file.write(node_str)

            for (source, target) in self.graph.edges():
                edge = '{} -> {}\n'.format(nodes.index(source), nodes.index(target))
                file.write(edge)

                pass
            file.write('}\n')


class Registry:
    """ Implements/manages a cross-layer model.

    Layers and transformation steps are stored, managed, and executed by this class.
    """

    def __init__(self):
        self.by_order  = list()
        self.by_name   = dict()
        self.steps     = list()

    @staticmethod
    def _same_layers(step1, step2):
        if step1 == None or step2 == None:
            return False
        return step1.target_layer == step2.target_layer

    def _previous_step(self, step):
        idx = self.steps.index(step)
        if idx == 0:
            return None
        else:
            return self.steps[idx-1]

    def _next_layer(self, layer):
        current_layer = self.by_name[layer.name]
        idx = self.by_order.index(current_layer)
        if len(self.by_order) > idx+1:
            return self.by_order[idx+1]
        else:
            return None

    def _prev_layer(self, layer):
        if layer in self.by_name.keys():
            current_layer = self.by_name[layer.name]
        else:
            assert layer in self.by_name.values()
            current_layer = layer

        idx = self.by_order.index(current_layer)
        if len(self.by_order) > 0:
            return self.by_order[idx-1]
        else:
            return None

    def add_layer(self, layer):
        """ Adds layer.

        Added layers can be accessed either by name or by order using the dict 
        members `Registry.by_name` and `Registry.by_order`.

        Args:
            :type layer: :class:`Layer`
        """
        self.by_order.append(layer)
        self.by_name[layer.name] = layer

    def reset(self, layer=None):
        """ Clears all layers from 'layer' and below.
        """
        if layer is None:
            start = 0
        else:
            start = self.by_order.index(layer)

        for i in range(start, len(self.by_order)):
            self.by_order[i].clear()

    def add_step(self, step):
        """ Adds a step.

        All added steps are executed sequentially by :func:`Registry.execute()`.
        Sanity checks are performed when adding a step, e.g. whether a step operates on the
        same or next layer as the previously added step.

        Args:
            :type step: :class:`Step`
        """
        # perform sanity checks (step's layers are correct, etc.)
        if len(self.steps) > 0:
            if not Registry._same_layers(self.steps[-1], step):
#                self.print_steps()
#                logging.info(step)
                assert(step.target_layer == self._next_layer(self.steps[-1].target_layer))
        else:
            assert(step.source_layer == self.by_order[0])

        self.steps.append(step)

    def add_step_unsafe(self, step):
        # FIXME how do we deal with branches, i.e. going back in the layer hierarchy to decide on params in upper layers?
        self.steps.append(step)

    def write_dot(self, filename):
        """ Produces a DOT file illustrating the registered steps and layers.
        """
        with open(filename, 'w+') as dotfile:
            dotfile.write("digraph {\n")
            dotfile.write("  compound=true;\n")

            # create a node for each layer
            i = 1
            layer_node_names = dict()
            dotfile.write('subgraph layers {\n')
            for layer in self.by_order:
                layer_node_names[layer] = 'l%d' % i
                dotfile.write('%s [label="%s",shape=parallelogram,colorscheme=set39,fillcolor=5,style=filled];\n' % 
                        (layer_node_names[layer],layer.name))

                # connect to previous layer
                if i > 1:
                    dotfile.write('%s -> %s [arrowhead=normal,style=solid,colorscheme=set39,color=5];\n' %
                            (layer_node_names[self.by_order[i-2]],layer_node_names[layer]))
                i += 1
            dotfile.write('}\n')

            # aggregate analysis engines
            aengines = set()
            for step in self.steps:
                for op in step.operations:
                    aengines.update(op.analysis_engines)

            # create a node for each analysis engine
            i = 1
            ae_node_names = dict()
            for ae in aengines:
                ae_node_names[ae] = 'ae%d' % i
                htmllabel = '<%s <br />%s>' % (ae, ae.acl_string(newline='<br />'))
                dotfile.write('%s [label=%s,shape=octagon,colorscheme=set39,fillcolor=4,style=filled];\n' % 
                        (ae_node_names[ae],htmllabel))
                i += 1

            # create subgraph for each step
            i = 1
            j = 1
            step_node_names = dict()
            op_node_names = dict()
            for step in self.steps:
                step_node_names[step] = 'cluster%d' % i
                dotfile.write('subgraph %s {\n' % step_node_names[step])
                dotfile.write('label="%d. %s";\n' % (i, type(step).__name__))
                dotfile.write('shape=rectangle;\n')
                dotfile.write('colorscheme=set39;\n')
                dotfile.write('fillcolor=2;\n')
                dotfile.write('style=filled;\n')

                prevop = None
                for op in step.operations:
                    op_node_names[op] = 'op%d' % j
                    dotfile.write('%s [label="%s(%s)",shape=trapezium,group=op,colorscheme=set39,fillcolor=6,style=filled];\n' %
                            (op_node_names[op], type(op).__name__, op.name))

                    # connect to previous operation
                    if prevop is not None:
                        dotfile.write('%s -> %s [arrowhead=normal,style=solid,colorscheme=set39,color=6];\n' % 
                                (op_node_names[prevop], op_node_names[op]))
                    prevop = op
                    j += 1

                dotfile.write('}\n')

                # connect to previous step
                if i > 1:
                    prevstep = self.steps[i-2]
                    dotfile.write('%s -> %s [minlen=2,ltail=%s,lhead=%s,arrowhead=normal,style=solid,colorscheme=set39,color=1];\n' % 
                            (op_node_names[prevstep.operations[-1]],
                             op_node_names[step.operations[0]],
                             step_node_names[prevstep],
                             step_node_names[step]))

                # connect to layers
                dotfile.write('%s -> %s [lhead=%s,arrowhead=normal,style=dashed,colorscheme=set39,color=1];\n' %
                        (layer_node_names[step.source_layer],
                         op_node_names[step.operations[0]],
                         step_node_names[step]))
                dotfile.write('%s -> %s [ltail=%s,arrowhead=normal,style=dashed,colorscheme=set39,color=1];\n' %
                        (op_node_names[step.operations[-1]],
                         layer_node_names[step.target_layer],
                         step_node_names[step]))

                i += 1

            for step in self.steps:
                for op in step.operations:
                    # connect to analysis engines
                    k = 1
                    for ae in op.analysis_engines:
                        label = ''
                        if len(op.analysis_engines) > 1:
                            label = 'label="%d",' % k

                        dotfile.write('%s -> %s [%sarrowhead=none,style=dashed,colorscheme=set39,color=4];\n' %
                                (ae_node_names[ae], op_node_names[op], label))
                        k += 1

            dotfile.write("}\n")

    def print_steps(self):
        """ Prints details about the registered steps and layers.
        """
        print()
        for step in self.steps:
            if not Registry._same_layers(self._previous_step(step), step):
                print("[%s]" % step.target_layer)
            print("  %s" % step)

    def print_engines(self):
        """ Prints details of the involved analysis engines
        """
        aengines = set()
        for step in self.steps:
            for op in step.operations:
                aengines.update(op.analysis_engines)

        print()
        for ae in aengines:
            print('[%s]' % type(ae).__name__)
            print(ae.acl_string())

    def execute(self, decision_graph=None):
        """ Executes the registered steps sequentially.
        """

        if decision_graph is not None:
            decision_graph.initialize_tracking(self.by_order)

        print()
        for step in self.steps:

            previous_step = self._previous_step(step)
            if not Registry._same_layers(previous_step, step):
                logging.info("Creating layer %s" % step.target_layer)
                if previous_step is not None:
                    self._output_layer(previous_step.target_layer)

            try:
                step.execute(self)
            except Exception as ex:
                self._output_layer(step.target_layer, suffix='-error')
                raise(ex)

        self._output_layer(self.steps[-1].target_layer)

    def complete_operation(self, operation):
        return

    def skip_operation(self, operation):
        return False

    def _output_layer(self, layer, suffix):
        """ Must be implemented by derived classes.
        """
        logging.warning("Using default implementation of Registry._output_layer(). No output will be produced.")
        return


class Layer:
    """ Implementation of a single layer in the cross-layer model.
    """
    def __init__(self, name, nodetypes={object}):
        """
        Args:
            :param name: Layer name.
            :type  name: str
            :param nodetypes: (optional) Possible node types (base classes).
            :type  nodetypes: set
        """
        self.graph       = Graph()
        self.name        = name
        self._nodetypes  = nodetypes
        self.dependency_tracker = None
        self.tracked_operation  = None

    def __getstate__(self):
        return (self.graph, self.name, self._nodetypes)

    def __setstate__(self, state):
        self.graph, self.name, self._nodetypes = state
        self.dependency_tracker = None
        self.tracked_operation  = None

    def add_node(self, obj):
        return self.graph.add_node(obj, self.node_types())

    def add_edge(self, obj):
        return self.graph.add_edge(obj)

    def remove_node(self, obj):
        return self.graph.remove_node(obj)

    def remove_edge(self, obj):
        return self.graph.remove_edge(obj)

    def create_edge(self, s, t):
        return self.graph.create_edge(s, t)

    def node_types(self):
        """
        Returns:
            tuple of possible node types (allowed base classes)
        """
        return tuple(self._nodetypes)

    def __str__(self):
        return self.name

    def clear(self):
        """ Clears the layer.
        """
        self.graph = Graph()

    def start_tracking(self, op):
        if self.dependency_tracker is not None:
            self.tracked_operation = op
            self.dependency_tracker.start_tracking()

    def stop_tracking(self, abort=False):
        if self.dependency_tracker is not None:
            if abort:
                self.dependency_tracker.check_tracking()
                self.tracked_operation = None
            else:
                assert(self.tracked_operation is not None)
                self.dependency_tracker.stop_tracking(self.tracked_operation)
                self.tracked_operation = None

    def set_params(self, ae, obj, params):
        for name, value in params.items():
            self.set_param_value(ae, name, obj, value)

    def insert_obj(self, ae, obj, nodes_only=False):
        """ Inserts one or multiple objects into the layer.

        Args:
            :param obj: Object(s) to be inserted.
            :type  obj: :class:`mcc.graph.Edge`, :class:`mcc.graph.GraphObj`, object (used as node), a list or set of these.
            :param nodes_only: Only insert node objects (used internally for two-pass insertion)
            :type  nodes_only: boolean

        Returns:
            set of inserted nodes and edges
        """
        inserted = set()

        if isinstance(obj, Edge):
            if not nodes_only:
                inserted.add(self.graph.add_edge(obj))
        elif isinstance(obj, Graph):
            raise NotImplementedError()
        elif isinstance(obj, set) or isinstance(obj, list):

            # first add all nodes and remember edges
            edges = set()
            for o in obj:
                tmp = self.insert_obj(ae, o, nodes_only=True)
                if len(tmp) == 0:
                    edges.add(o)
                else:
                    inserted.update(tmp)

            # now we add the remaining edges
            for o in edges:
                inserted.update(self.insert_obj(ae, o, nodes_only=False))
            assert(len(obj) == len(inserted))
        elif isinstance(obj, GraphObj):
            if obj.is_edge():
                if not nodes_only:
                    o = self.add_edge(obj.obj)
                    self.set_params(ae, o, obj.params())
                    inserted.add(o)
            else:
                o = self.add_node(obj.obj)
                self.set_params(ae, o, obj.params())
                inserted.add(o)
        else:
            inserted.add(self.add_node(obj))

        return inserted

    def _get_params(self, obj):
        if isinstance(obj, Edge): # obj is an edge
            attributes = self.graph.edge_attributes(obj)
        else:
            # obj is a node
            attributes = self.graph.node_attributes(obj)

        if 'params' not in attributes:
            attributes['params'] = dict()

        return attributes['params']

    def _mark_all_params_read(self, param, nodes=True, edges=True):
        if not self.dependency_tracker:
            return

        if nodes:
            for n in self.graph.nodes():
                if param in self._get_params(n):
                    self.dependency_tracker.track_read(self, n, param)
        if edges:
            for e in self.graph.edges():
                if param in self._get_params(e):
                    self.dependency_tracker.track_read(self, e, param)

    def get_param_candidates(self, ae, param, obj):
        """ Get candidate values for the given parameter and object.

        Args:
            :param ae: Analysis engine that accesses this parameter (for acl check).
            :type  ae: :class:`AnalysisEngine`
            :param param: Accessed parameter.
            :type  param: str
            :param obj: Accessed object for which the parameter candidates are returned.
            :type  obj: Valid node or edge object of this layer.

        Returns:
            set of candidate values for the given param and object. Empty set if parameter is not present.
        """
        assert(ae.check_acl(self, param, 'reads'))

        if self.dependency_tracker:
            self.dependency_tracker.track_read(self, obj, param)

        return self._get_param_candidates(param, obj)

    def _get_param_candidates(self, param, obj):
        params = self._get_params(obj)

        if param in params:
            return params[param]['candidates']
        else:
            return set()

    def get_param_failed(self, param, obj):
        params = self._get_params(obj)

        if param in params:
            if 'failed' in params[param]:
                return params[param]['failed']

        return set()

    def add_param_failed(self, param, obj, value):
        params = self._get_params(obj)

        assert param in params, "param %s not available on %s for %s" % (param,self,obj)

        if 'failed' not in params[param]:
            params[param]['failed'] = set()

        params[param]['failed'].add(value)

    def _clear_param_value(self, param, obj):
        self._set_param_value(param, obj, None)

    def _clear_param_candidates(self, param, obj):
        params = self._get_params(obj)
        if param in params:
            params[param]['candidates'] = set()

            if 'failed' in params[param]:
                params[param]['failed'] = set()

    def set_param_candidates(self, ae, param, obj, candidates):
        """ Set candidate values for the given parameter and object.

        Args:
            :param ae: Analysis engine that accesses this parameter (for acl check).
            :type  ae: :class:`AnalysisEngine`
            :param param: Accessed parameter.
            :type  param: str
            :param obj: Accessed object for which the parameter candidates are set.
            :type  obj: Valid node or edge object of this layer.
            :param candidates: candidate values
            :type  candidate: set
        """
        assert(ae.check_acl(self, param, 'writes'))
        assert(isinstance(candidates, set))

        if self.dependency_tracker:
            self.dependency_tracker.track_written(self, obj, param)

        self._set_param_candidates(param, obj, candidates)

    def _set_param_candidates(self, param, obj, candidates):
        params = self._get_params(obj)

        if param not in params:
            params[param] = { 'value' : None, 'candidates' : set() }

        params[param]['candidates'] = candidates

    def get_param_value(self, ae, param, obj):
        """ Get value for the given parameter and object.

        Args:
            :param ae: Analysis engine that accesses this parameter (for acl check).
            :type  ae: :class:`AnalysisEngine`
            :param param: Accessed parameter.
            :type  param: str
            :param obj: Accessed object for which the parameter value is returned.
            :type  obj: Valid node or edge object of this layer.

        Returns:
            Values for the given param and object. None if parameter is not present.
        """
        assert(ae.check_acl(self, param, 'reads'))

        if self.dependency_tracker:
            self.dependency_tracker.track_read(self, obj, param)

        return self._get_param_value(param, obj)

    def track_read(self, param, obj):

        if self.dependency_tracker:
            self.dependency_tracker.track_read(self, obj, param)

    def _get_param_value(self, param, obj):
        params = self._get_params(obj)

        if param in params:
            return params[param]['value']
        else:
            return None

    def set_param_value(self, ae, param, obj, value):
        """ Set value for the given parameter and object.

        Args:
            :param ae: Analysis engine that accesses this parameter (for acl check).
            :type  ae: :class:`AnalysisEngine`
            :param param: Accessed parameter.
            :type  param: str
            :param obj: Accessed object for which the parameter value is set.
            :type  obj: Valid node or edge object of this layer.
            :param value: Value to be set.
        """
        assert(ae.check_acl(self, param, 'writes'))

        if self.dependency_tracker:
            self.dependency_tracker.track_written(self, obj, param)

        self._set_param_value(param, obj, value)

    def _set_param_value(self, param, obj, value):
        params = self._get_params(obj)

        if param not in params:
            params[param] = { 'value' : None, 'candidates' : set() }

        params[param]['value'] = value

class AnalysisEngine:
    """ Base class for analysis engines.
    """

    def __init__(self, layer, param, name=None, acl=None):
        """
        Args:
            :param layer: The (source) layer on which the analysis engines operates.
            :type  layer: :class:`Layer`
            :param param: The parameter that is modified by this analysis engine.
            :type  param: str
            :param name:  (optional) Name of the analysis engine.
            :type  name:  str
            :param acl:   Access list for this analysis engine.
            :type  acl:   dict, example (default):

                { layer : { 'reads' : param, 'writes' : param } }

        """
        self.layer = layer
        self.param = param
        self.name = name

        if self.name is None:
            self.name = type(self).__name__

        if acl is None:
            acl = dict()

        if layer not in acl:
            acl[layer] = dict()

        if 'writes' not in acl[layer]:
            acl[layer]['writes'] = set()

        if 'reads' not in acl[layer]:
            acl[layer]['reads'] = set()

        acl[layer]['writes'].add(param)
        acl[layer]['reads'].add(param)

        self.acl = acl

    def __str__(self):
        return '%s(%s.%s)' % (self.name, self.layer, self.param)

    def acl_string(self, newline='\n'):
        result = ''
        for layer in self.acl:
            result += '[%s]%s' % (layer, newline)
            for access, params in self.acl[layer].items():
                result += '  %s: %s%s' % (access, ','.join([str(p) for p in params]), newline)
        return result

    def check_acl(self, layer, param, access):
        """ Checks whether a certain access is granted by the engines acl.

        Args:
            :param layer:  accessed layer
            :type  layer:  :class:`Layer`
            :param param:  accessed param
            :type  param:  str
            :param access: access type
            :type  access: str ('reads' or 'writes')

        """
        if layer not in self.acl:
            logging.critical('%s has no access to layer "%s".' % (type(self).__name__, layer))
            logging.info('Requested: %s(%s.%s)' % (access, layer, param))
            logging.info('ACL is:\n%s' % self.acl_string())
            return False

        if access not in self.acl[layer]:
            logging.critical('%s has no read access to layer "%s".' % (type(self).__name__, layer))
            logging.info('Requested: %s(%s.%s)' % (access, layer, param))
            logging.info('ACL is:\n%s' % self.acl_string())
            return False

        if param in self.acl[layer][access]:
            return True

        logging.critical('%s has no read access to "%s" of layer "%s".' % (type(self).__name__, param, layer))
        logging.info('ACL is:\n%s' % self.acl_string())
        return False

    def map(self, obj, candidates=None):
        """ Must be implemented by derived classes.

        Args:
            :param obj: The graph object to evalute.
            :param candidates: The existing set of candidate values.
            :type  candidates: set or None

        Returns:
            set of candidate values

        Raises:
            NotImplementedError
        """
        raise NotImplementedError()

    def assign(self, obj, candidates):
        """ Must be implemented by derived classes.

        Args:
            :param obj: The graph object to evalute.
            :param candidates: The existing set of candidates.
            :type  candidates: set

        Returns:
            One value from candidates

        Raises:
            NotImplementedError
        """
        raise NotImplementedError()

    def transform(self, obj, target_layer):
        """ Must be implemented by derived classes.

        Args:
            :param obj: The graph object to evalute.
            :param target_layer: The target layer.
            :type  target_layer: :class:`Layer`

        Returns:
            A node (object), an edge (:class:`mcc.graph.Edge`), a :class:`mcc.graph.GraphObj`, or a set or list of these.

        Raises:
            NotImplementedError
        """
        raise NotImplementedError()

    def check(self, obj, first):
        """ Must be implemented by derived classes.

        Raises:
            NotImplementedError
        """
        raise NotImplementedError()

    def source_types(self):
        """ Returns compatible source types, i.e. nodes of layer must be an instance of this type.
        """
        return tuple({object})

    def target_types(self):
        """ Returns compatible target types, i.e. nodes of target layer expect an instance of this type or a subclass.
        """
        return tuple({object})

class ExternalAnalysisEngine(AnalysisEngine):

    def __init__(self, layer, param, name=None, acl=None):
        AnalysisEngine.__init__(self, layer, param, name, acl)

        self.state = "START" # EXPORTED, WAITING, READY

        self.query = None

    def _export_model(self):
        """ to be implemented by derived class
        """
        raise NotImplementedError()

    def _start_query(self):
        """ to be implemented by derived class
        """
        raise NotImplementedError()

    def _end_query(self):
        """ to be implemented by derived class
        """
        raise NotImplementedError()

    def _query_map(self, obj, candidates):
        """ to be implemented by derived class
        """
        raise NotImplementedError()

    def _query_assign(self, obj, candidates):
        """ to be implemented by derived class
        """
        raise NotImplementedError()

    def _wait_for_result(self):
        """ to be implemented by derived class
        """
        raise NotImplementedError()

    def _parse_map(self, obj):
        """ to be implemented by derived class
        """
        raise NotImplementedError()

    def _parse_assign(self, obj):
        """ to be implemented by derived class
        """
        raise NotImplementedError()

    def _wait_for_file(self, filename):
        import os
        import time
        if not os.path.exists(filename):
            print("Waiting for file %s" % filename)
        while not os.path.exists(filename):
            time.sleep(1)

        if os.path.getsize(filename) == 0:
            print("Waiting for file %s not empty" % filename)
        while os.path.getsize(filename) == 0:
            time.sleep(1)

    def _state_check_READY(self):
        if self.state == "EXPORTED":
            self._state_check_WAITING()

        if self.state == "WAITING":
            self.run()

        assert(self.state == "READY")

    def _state_check_EXPORTED(self):
        if self.state == "START" or self.state == "READY":
            self._export_model()
            self.state = "EXPORTED"
            self._start_query()

        assert(self.state == "EXPORTED")

    def _state_check_WAITING(self):
        if self.state == "EXPORTED":
            self._end_query()
            self.state = "WAITING"

        assert(self.state == "WAITING")

    def prepare_map(self, obj, candidates):
        self._state_check_EXPORTED()

        self._query_map(obj, candidates)

    def prepare_assign(self, obj, candidates):
        self._state_check_EXPORTED()

        self._query_assign(obj, candidates)

    def run(self):
        self._state_check_WAITING()

        if self._wait_for_result():
            self.state = "READY"

    def map(self, obj):
        self._state_check_READY()

        return self._parse_map(obj)

    def assign(self, obj):
        self._state_check_READY()

        return self._parse_assign(obj)

    def check(self, obj, first):
        raise NotImplementedError()

    def transform(self, obj, target_layer):
        raise NotImplementedError()


class DummyEngine(AnalysisEngine):
    """ Can be used for identity-tranformation.
    """
    def __init__(self, layer):
        AnalysisEngine.__init__(self, layer, None)

    def transform(self, obj, target_layer):
        if isinstance(obj, Edge):
            assert(obj.source in target_layer.graph.nodes())
            assert(obj.target in target_layer.graph.nodes())

        return obj

    def check(self, obj, first):
        return True

    def target_types(self):
        return self.layer.node_types()

class CopyEngine(AnalysisEngine):
    """ Copies a parameter from one layer to another layer.
    """
    def __init__(self, layer, param, source_layer, source_param=None):
        """ 
        Args:
            :param layer: The target layer.
            :type  layer: :class:`Layer`
            :param param: The target parameter.
            :type  param: str
            :param source_layer: The source layer.
            :type  source_layer: :class:`Layer`
            :param source_param: An optional source parameter (otherwise: same as param).
            :type  source_param: str
        """
        if source_param is None:
            source_param = param
        acl = { layer        : {'reads' : set([source_layer.name])},
                source_layer : {'reads' : set([layer.name, source_param])}}

        AnalysisEngine.__init__(self, layer, param, acl=acl)
        self.source_layer = source_layer
        self.source_param = source_param

    def map(self, obj, candidates):
        src_obj = self.layer.get_param_value(self, self.source_layer.name, obj)
        return set([self.source_layer.get_param_value(self, self.source_param, src_obj)])

    def assign(self, obj, candidates):
        return list(candidates)[0]

class InheritEngine(AnalysisEngine):
    """ Inherits a parameter from neighbouring nodes.
    """
    def __init__(self, layer, param, out_edges=True, in_edges=True):
        """ 
        Args:
            :param layer: The layer on which we operate.
            :type  layer: :class:`Layer`
            :param param: The parameter to inherit.
            :type  param: str
            :param out_edges: Whether to evaluate outgoing edges when iterating neighbouring nodes.
            :type  out_edges: boolean
            :param in_edges: Whether to evaluate incoming edges when iterating neighbouring nodes.
            :type  in_edges: boolean
        """
        AnalysisEngine.__init__(self, layer, param)
        self.out_edges=out_edges
        self.in_edges=in_edges

    def map(self, obj, candidates):
        candidates = set()

        if self.out_edges:
            edges = self.layer.graph.out_edges(obj)

            for e in edges:
                candidates.add(self.layer.get_param_value(self, self.param, e.target))

        if self.in_edges:
            edges = self.layer.graph.in_edges(obj)

            for e in edges:
                candidates.add(self.layer.get_param_value(self, self.param, e.source))

        if len(candidates) > 1:
            logging.warning("Cannot inherit '%s' from source/target node unambiguously" % (self.param))
        elif len(candidates) == 0:
            logging.warning("No value for param '%s' for node %s\'s nodes." % (self.param, obj))

        return candidates

    def assign(self, obj, candidates):
        return list(candidates)[0]

class Operation:
    """ Base class for operations on a model.
    """

    def __init__(self, ae, name=''):
        """ Creates a model operation.

        The source layer, param, and (if present) target layer are taken from ae. 

        Args:
            :param ae: The analysis engine used for the operation.
            :type  ae: :class:`AnalysisEngine`
            :param name: An optional name.
            :type  name: str

        Raises:
            Exception: ae is not compatible
        """
        self.param = ae.param
        self.source_layer = ae.layer
        self.target_layer = ae.layer
        if hasattr(ae, 'target_layer'):
            self.target_layer = ae.target_layer

        self.name = name

        self._check_ae_compatible(ae)
        self.analysis_engines = [ae]

    def _check_ae_compatible(self, ae):
        if ae.param != self.param:
            raise Exception("Cannot register analysis engines because of incompatible parameters (%s != %s)" %
                    (ae.param, self.param))
        if ae.layer != self.source_layer:
            raise Exception("Cannot register analysis engines because of incompatible source layer (%s != %s)" %
                    (ae.layer, self.source_layer))

        # check types
        checked = True
        for has in self.source_layer.node_types():
            found = False
            for t in ae.source_types():
                if issubclass(has, t):
                    found = True
                    break

            if not found:
                checked = False
                break

        if not checked:
            raise Exception("Analysis engine %s does not support nodetypes %s of source layer" % (ae,
                self.source_layer.node_types()))

    def register_ae(self, ae):
        """ Registers another analysis engine.
        
        The analysis engine is checked for compatibility.

        Args:
            :param ae: The analysis engine.
            :type  ae: :class:`AnalysisEngine`

        Raises:
            Exception: the ae is not compatible

        """

        self._check_ae_compatible(ae)
        self.analysis_engines.append(ae)
        return ae

    def check_source_type(self, obj):
        """ Checks whether obj is of expected source type.

        Args:
            :param obj: node object

        Returns:
            boolean.
        """
        for ae in self.analysis_engines:
            if not isinstance(obj, ae.source_types()):
                logging.error("%s is not an instance of %s" % (type(obj), ae.source_types()))
                return False

        return True

    def execute(self, iterable):
        raise NotImplementedError()

    def __repr__(self):
        return "%s(%s) [%s]" % (type(self).__name__, self.name, ','.join([str(ae) for ae in self.analysis_engines]))

class Map(Operation):
    """ Implements the map operation, which return candidates for the associated parameter.
    """
    def __init__(self, ae, name=''):
        """ Creates a map operation.

        Args:
            :param ae: The analysis engine used for the operation.
            :type  ae: :class:`AnalysisEngine`
            :param name: An optional name.
            :type  name: str

        Raises:
            Exception: ae is not compatible
        """
        Operation.__init__(self, ae, name)

    def execute(self, iterable):
        logging.info("Executing %s" % self)

        # check if we need to skip elements
        for obj in iterable:
            assert(self.check_source_type(obj))

            # skip if parameter was already selected
            param_value = self.source_layer._get_param_value(self.param, obj)
            if param_value is not None:
                continue

            # check if we can resue old results
            candidates = self.source_layer._get_param_candidates(self.param, obj)
            if len(candidates) == 0 or (len(candidates) == 1 and list(candidates)[0] == None):
                candidates = None

            self.source_layer.start_tracking(self)

            for ae in self.analysis_engines:

                if candidates is None:
                    candidates = ae.map(obj, None)
                else:
                    # build intersection of candidates for all analyses
                    new_candidates = ae.map(obj, set(candidates))
                    if new_candidates is not None:
                        candidates &= new_candidates

            self.source_layer.set_param_candidates(self.analysis_engines[0], self.param, obj, candidates)

            self.source_layer.stop_tracking()

        return True

class BatchMap(Map):
    def __init__(self, ae, name=''):
        assert(isinstance(ae, ExternalAnalysisEngine))
        Map.__init__(self, ae, name)

    def register_ae(self, ae):
        """
        Returns:
            False -- only a single analysis engine must be registered (which is given on construction)
        """
        # only one analysis engine can be registered
        assert(False)

    def execute(self, iterable):
        ae = self.analysis_engines[0]

        self.source_layer.start_tracking(self)

        # conservatively mark all nodes and edges accessed for the params in ACL
        for layer in ae.acl:
            for param in ae.acl[layer]['reads']:
                self.layer._mark_all_params_read(param)

        # prepare
        for obj in iterable:
            assert(self.check_source_type(obj))

            # skip if parameter was already selected
            if self.source_layer.get_param_value(ae, self.param, obj) is not None:
                continue

            candidates = self.source_layer.get_param_candidates(ae, self.param, obj)
            if len(candidates) == 0 or (len(candidates) == 1 and list(candidates)[0] == None):
                candidates = None

            if candidates is None:
                ae.prepare_map(obj, None)
            else:
                ae.prepare_map(obj, set(candidates))

        # get results
        for obj in iterable:

            candidates = self.source_layer.get_param_candidates(ae, self.param, obj)
            if len(candidates) == 0 or (len(candidates) == 1 and list(candidates)[0] == None):
                candidates = None

            if candidates is None:
                candidates = ae.map(obj)
            else:
                new_candidates = ae.map(obj)
                if new_candidates is not None:
                    candidates &= new_candidates 

            # update candidates for this parameter in layer object
            assert(candidates is not None)
            self.source_layer.set_param_candidates(ae, self.param, obj, candidates)

        self.source_layer.stop_tracking()

        return True

class Assign(Operation):
    """ Implements the assign operation, which selects one of the previously mapped candidates for the associated parameter.
    """
    def __init__(self, ae, name=''):
        """ Creates an assign operation.

        Args:
            :param ae: The analysis engine used for the operation.
            :type  ae: :class:`AnalysisEngine`
            :param name: An optional name.
            :type  name: str

        Raises:
            Exception: ae is not compatible
        """
        Operation.__init__(self, ae, name)

    def register_ae(self, ae):
        """
        Returns:
            False -- only a single analysis engine must be registered (which is given on construction)
        """
        # only one analysis engine can be registered
        assert(False)

    def execute(self, iterable):
        logging.info("Executing %s" % self)

        it = iter(iterable)

        for obj in iterable:
            assert(self.check_source_type(obj))

            # skip if parameter was already selected
            if self.source_layer.get_param_value(self.analysis_engines[0], self.param, obj) is not None:
                continue

            self.source_layer.start_tracking(self)

            raw_cand   = self.source_layer.get_param_candidates(self.analysis_engines[0], self.param, obj)
            candidates = raw_cand - self.source_layer.get_param_failed(self.param, obj)

            if len(candidates) == 0:
                logging.error("No candidates left for param '%s'." % self.param)
                # TODO test case for testing that no candidates are left
                # (e.g. add dummy component for a function with an additional unresolvable dependency)
                raise ConstraintNotSatisfied(self.analysis_engines[0].layer, self.param, obj)

            result = self.analysis_engines[0].assign(obj, candidates)
            assert(result in candidates)

            self.source_layer.set_param_value(self.analysis_engines[0], self.param, obj, result)

            self.source_layer.stop_tracking()

        return True

class BatchAssign(Assign):
    def __init__(self, ae, name=''):
        assert(isinstance(ae, ExternalAnalysisEngine))
        Assign.__init__(self, ae, name)

    def execute(self, iterable):
        ae = self.analysis_engines[0]

        self.source_layer.start_tracking(self)

        # conservatively mark all nodes and edges accessed for the params in ACL
        for layer in ae.acl:
            for param in ae.acl[layer]['reads']:
                self.layer._mark_all_params_read(param)

        # prepare
        for obj in iterable:
            assert(self.check_source_type(obj))

            # skip if parameter was already selected
            if self.source_layer.get_param_value(ae, self.param, obj) is not None:
                continue

            candidates = self.source_layer.get_param_candidates(ae, self.param, obj)
            if len(candidates) == 0:
                logging.error("No candidates left for param '%s'." % self.param)
                # FIXME we need better feedback from the external analysis engine
                #     idea: let ExternalAnalysisEngine raise exception containing culprits
                raise ConstraintNotSatisfied(ae.layer, self.param, obj)

            ae.prepare_assign(obj, candidates)

        # get results
        for obj in iterable:
            candidates = self.source_layer.get_param_candidates(self.analysis_engines[0], self.param, obj)

            result = ae.assign(obj)

            assert(result in candidates)

            self.source_layer.set_param_value(ae, self.param, obj, result)

        self.stop_tracking()

        return True

class Transform(Operation):
    """ Implements the transform operation, which transforms objects (nodes/edges) of one layer into objects of the target layer.
    """

    def __init__(self, ae, target_layer, name=''):
        """ Creates an assign operation.

        Args:
            :param ae: The analysis engine used for the operation.
            :type  ae: :class:`AnalysisEngine`
            :param target_layer: The target layer.
            :type  ae: :class:`Layer`
            :param name: An optional name.
            :type  name: str

        Raises:
            Exception: ae is not compatible
        """
        Operation.__init__(self, ae, name)
        self.target_layer = target_layer
        self.source_layer = ae.layer

        if 'writes' not in ae.acl[self.source_layer]:
            ae.acl[self.source_layer]['writes'] = set()

        if self.target_layer not in ae.acl:
            ae.acl[self.target_layer] = { 'writes' : set() }

        if 'writes' not in ae.acl[self.target_layer]:
            ae.acl[self.target_layer]['writes'] = set()

        ae.acl[self.source_layer]['writes'].add(self.target_layer.name)
        ae.acl[self.target_layer]['writes'].add(self.source_layer.name)

    def _check_ae_compatible(self, ae):
        Operation._check_ae_compatible(self, ae)

        compatible = False
        for t in ae.target_types():
            if compatible:
                break

            for expected in self.target_layer.node_types():
                if issubclass(t, expected):
                    compatible = True
                    break

        if not compatible:
            print(ae.target_types())
            raise Exception("Analysis engine %s does not have nodetypes %s of target layer" % (ae,
                self.target_layer.node_types()))

    def register_ae(self, ae):
        """
        Returns:
            False -- only a single analysis engine must be registered (which is given on construction)
        """
        # only one analysis engine can be registered
        assert(False)

    def execute(self, iterable):
        logging.info("Executing %s" % self)

        for (index ,obj) in enumerate(iterable):

            # skip if parameter was already selected
            if self.source_layer._get_param_value(self.target_layer.name, obj) is not None:
                logging.info("Not transforming %s on layer %s" % (obj, self.source_layer))
                continue

            self.source_layer.start_tracking(self)

            new_objs = self.analysis_engines[0].transform(obj, self.target_layer)
<<<<<<< HEAD
            assert new_objs, "transform() did not return any object"

            # remark: also returns already existing objects
            inserted = self.target_layer.insert_obj(self.analysis_engines[0], new_objs)
            assert len(inserted) > 0

            for o in inserted:
                if not isinstance(o, Edge):
                    assert isinstance(o, self.target_layer.node_types()), "%s does not match types %s" % (o,
                            self.target_layer.node_types())

            self.source_layer.set_param_value(self.analysis_engines[0], self.target_layer.name, obj, inserted)
            for o in inserted:
                src = self.target_layer._get_param_value(self.source_layer.name, o)
                if src is None:
                    src = obj
                elif isinstance(src, set):
                    src.add(obj)
                else:
                    src = { src, obj }
                self.target_layer.set_param_value(self.analysis_engines[0], self.source_layer.name, o, src)
=======
            if not new_objs:
                logging.warning("transform() did not return any object (returned: %s)" % new_objs)
                self.source_layer.stop_tracking()
            else:
                # remark: also returns already existing objects
                inserted = self.target_layer.insert_obj(self.analysis_engines[0], new_objs)
                assert len(inserted) > 0

                for o in inserted:
                    if not isinstance(o, Edge):
                        assert isinstance(o, self.target_layer.node_types()), "%s does not match types %s" % (o,
                                self.target_layer.node_types())

                self.source_layer.set_param_value(self.analysis_engines[0], self.target_layer.name, obj, inserted)
                self.source_layer.stop_tracking()

                self.source_layer.start_tracking(self)
                self.source_layer.track_read(self.target_layer.name, obj)
                for o in inserted:
                    src = self.target_layer._get_param_value(self.source_layer.name, o)
                    if src is None:
                        src = obj
                    elif isinstance(src, set) or isinstance(src, frozenset):
                        src.add(obj)
                    else:
                        src = { src, obj }
                    self.target_layer.set_param_value(self.analysis_engines[0], self.source_layer.name, o, src)
>>>>>>> 6c2cef15

                self.source_layer.stop_tracking()

        return True

class Check(Operation):
    """ Implements the check operation, which is used for admission testing.
    """
    def __init__(self, ae, name=''):
        Operation.__init__(self, ae, name)

    def execute(self, iterable):
        logging.info("Executing %s" % self)

        for ae in self.analysis_engines:
            first = True
            for obj in iterable:
                assert(self.check_source_type(obj))

                self.source_layer.start_tracking(self)

                result = ae.check(obj, first)
                if isinstance(result, DecisionGraph.Node):
                    raise ConstraintNotSatisfied(result.layer, result.param, result.obj)
                elif not result:
                    raise ConstraintNotSatisfied(ae.layer, ae.param, obj)

                self.source_layer.stop_tracking(abort=True)

                first = False

        return True

class ConstraintNotSatisfied(Exception):
    def __init__(self, layer, param, obj):
        super().__init__()
        self.layer    = layer
        self.param    = param
        self.obj      = obj

class Step:
    """ Implements model transformation step.

        A step consists of several operation that are executed sequentially.
        All operations must have the same source layer and target layer.

    """
    def __init__(self, op):
        """ Initialises the object and sets the first operation of type :class:`Operation`"""
        assert(isinstance(op, Operation))
        self.operations = [op]
        self.source_layer = op.source_layer
        self.target_layer = op.target_layer

    def add_operation(self, op):
        """ Adds an operation to the internal list.

        Args:
            :param op: The operation.
            :type  op: :class:`Operation`

        Returns:
            op
        """
        assert(isinstance(op, Operation))
        assert(op.source_layer == self.source_layer)
        if self.source_layer == self.target_layer:
            self.target_layer = op.target_layer
        else:
            assert(op.target_layer == self.target_layer)
        self.operations.append(op)
        return op

    def __repr__(self):
        return type(self).__name__ + ': \n    ' + '\n    '.join([str(op) for op in self.operations])

    def execute(self):
        """ Must be implemented by derived classes.

        Raises:
            NotImplementedError
        """
        raise NotImplementedError()

class NodeStep(Step):
    """ Implements model transformation step on nodes.
    """
    def execute(self, registry):
        """ For every operation, calls :func:`Operation.execute()` for every node in the layer.
        """

        for op in self.operations:
            if registry.skip_operation(op):
                continue

            try:
                if not op.execute(self.source_layer.graph.nodes()):
                    raise Exception("NodeStep failed during '%s' on layer '%s'" % (op, self.source_layer.name))
                    return False

                registry.complete_operation(op)
            except ConstraintNotSatisfied as cns:
                raise cns

        return True

class EdgeStep(Step):
    """ Implements model transformation step on edges.
    """
    def execute(self, registry):
        """ For every operation, calls :func:`Operation.execute()` for every edge in the layer.
        """

        for op in self.operations:
            if registry.skip_operation(op):
                continue

            try:
                if not op.execute(self.source_layer.graph.edges()):
                    raise Exception("EdgeStep failed during %s on layer '%s'" % (op, self.source_layer.name))
                    return False

                registry.complete_operation(op)
            except ConstraintNotSatisfied as cns:
                raise cns

        return True

class MapAssignNodeStep(NodeStep):
    def __init__(self, ae, name):
        NodeStep.__init__(self, Map(ae, name=name))
        self.add_operation(Assign(ae, name=name))

class MapAssignEdgeStep(EdgeStep):
    def __init__(self, ae, name):
        EdgeStep.__init__(self, Map(ae, name=name))
        self.add_operation(Assign(ae, name=name))

class CopyNodeTransform(Transform):
    """ Transform operation that returns the nodes found in the layer.
    """
    def __init__(self, layer, target_layer):
        Transform.__init__(self, DummyEngine(layer), target_layer)

class CopyEdgeTransform(Transform):
    """ Transform operation that returns the edges found in the layer.
    """
    def __init__(self, layer, target_layer):
        Transform.__init__(self, DummyEngine(layer), target_layer)

class CopyNodeStep(NodeStep):
    """ Copies nodes to target layer.
    """
    def __init__(self, layer, target_layer):
        NodeStep.__init__(self, CopyNodeTransform(layer, target_layer))

class CopyEdgeStep(EdgeStep):
    """ Copies edges to target layer.
    """
    def __init__(self, layer, target_layer):
        EdgeStep.__init__(self, CopyEdgeTransform(layer, target_layer))

class CopyMappingStep(NodeStep):
    """ Copies 'mapping' parameter of the nodes to the target layer.
    """
    def __init__(self, layer, target_layer):
        ce = CopyEngine(target_layer, 'mapping', layer)
        NodeStep.__init__(self, Map(ce))
        self.add_operation(Assign(ce))

class CopyServiceStep(EdgeStep):
    """ Copies 'service' parameter of the edges to the target layer.
    """
    def __init__(self, layer, target_layer):
        ce = CopyEngine(target_layer, 'service', layer)
        EdgeStep.__init__(self, Map(ce))
        self.add_operation(Assign(ce))

class CopyServicesStep(EdgeStep):
    """ Copies 'source-service' and 'target-service' parameter of the edges to the target layer.
    """
    def __init__(self, layer, target_layer):
        ce1 = CopyEngine(target_layer, 'source-service', layer)
        ce2 = CopyEngine(target_layer, 'target-service', layer)
        EdgeStep.__init__(self, Map(ce1, 'source-service'))
        self.add_operation(Assign(ce1, 'source-service'))
        self.add_operation(Map(ce2, 'target-service'))
        self.add_operation(Assign(ce2, 'target-service'))

class InheritFromSourceStep(NodeStep):
    """ Inherits a parameter value from neighbouring source nodes.
    """
    def __init__(self, layer, param):
        ie = InheritEngine(layer, param, out_edges=False, in_edges=True)
        NodeStep.__init__(self, Map(ie))
        self.add_operation(Assign(ie))

class InheritFromTargetStep(NodeStep):
    """ Inherits a parameter value from neighbouring target nodes.
    """
    def __init__(self, layer, param):
        ie = InheritEngine(layer, param, out_edges=True, in_eges=False)
        NodeStep.__init__(self, Map(ie))
        self.add_operation(Assign(ie))

class InheritFromBothStep(NodeStep):
    """ Inherits a parameter value from neighbouring source and target nodes.
    """

    def __init__(self, layer, param, engines=None):
        ie = InheritEngine(layer, param='mapping')
        op = Map(ie)
        if engines is not None:
            for ae in engines:
                op.register_ae(ae)
        NodeStep.__init__(self, op)
        self.add_operation(Assign(ie))<|MERGE_RESOLUTION|>--- conflicted
+++ resolved
@@ -1467,29 +1467,6 @@
             self.source_layer.start_tracking(self)
 
             new_objs = self.analysis_engines[0].transform(obj, self.target_layer)
-<<<<<<< HEAD
-            assert new_objs, "transform() did not return any object"
-
-            # remark: also returns already existing objects
-            inserted = self.target_layer.insert_obj(self.analysis_engines[0], new_objs)
-            assert len(inserted) > 0
-
-            for o in inserted:
-                if not isinstance(o, Edge):
-                    assert isinstance(o, self.target_layer.node_types()), "%s does not match types %s" % (o,
-                            self.target_layer.node_types())
-
-            self.source_layer.set_param_value(self.analysis_engines[0], self.target_layer.name, obj, inserted)
-            for o in inserted:
-                src = self.target_layer._get_param_value(self.source_layer.name, o)
-                if src is None:
-                    src = obj
-                elif isinstance(src, set):
-                    src.add(obj)
-                else:
-                    src = { src, obj }
-                self.target_layer.set_param_value(self.analysis_engines[0], self.source_layer.name, o, src)
-=======
             if not new_objs:
                 logging.warning("transform() did not return any object (returned: %s)" % new_objs)
                 self.source_layer.stop_tracking()
@@ -1517,7 +1494,6 @@
                     else:
                         src = { src, obj }
                     self.target_layer.set_param_value(self.analysis_engines[0], self.source_layer.name, o, src)
->>>>>>> 6c2cef15
 
                 self.source_layer.stop_tracking()
 
