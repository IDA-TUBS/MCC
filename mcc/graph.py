"""
Description
-----------

Implements graph-related data structures.
Serves as a wrapper to networkx so that we could potentially replace it with another graph library.

:Authors:
    - Johannes Schlatow

"""
from  networkx import MultiDiGraph
import logging

class GraphObj:
    """ Captures dangling graph objects, i.e. Edge or Node, and its parameters.

    Used by :func:`mcc.framework.AnalysisEngine.transform()`.
    """

    def __init__(self, obj, params=None):
        """
        Args:
            :param obj: Node or Edge wrapped by this class.
            :param params: params of obj
            :type  params: dict or None
        """
        self.obj = obj
        self._params = params

    def is_edge(self):
        if isinstance(self.obj, Edge):
            return True

        return False

    def params(self):
        """
        Returns:
            params
        """
        if self._params is None:
            return dict()

        return self._params

class Edge:
    """ Edge object used by :class:`Graph`.
    """
    def __init__(self, source, target):
        self.source = source
        self.target = target
        assert(not isinstance(self.source, list))
        assert(not isinstance(self.target, list))

    def __repr__(self):
        return "%s -> %s" % (self.source, self.target)

class Graph:
    """ Wrapper for :class:`networkx.MultiDiGraph`.
    """
    def __init__(self):
        self.graph = MultiDiGraph()

    def add_node(self, obj):
        self.graph.add_node(obj)
        return obj

    def create_edge(self, source, target):
        e = Edge(source, target)
        return self.add_edge(e)

    def add_edge(self, edge):
        assert(isinstance(edge, Edge))
        if edge.source not in self.graph.nodes():
            logging.error("source node '%s' does not exist" % edge.source)

        if edge.target not in self.graph.nodes():
            logging.error("target node '%s' does not exist" % edge.target)

        self.graph.add_edge(edge.source, edge.target, key=edge)
        return edge

    def in_edges(self, node):
        edges = set()
        for (s, t, e) in self.graph.in_edges(node, keys=True):
            edges.add(e)

        return edges

    def out_edges(self, node):
        edges = set()
        for (s, t, e) in self.graph.out_edges(node, keys=True):
            edges.add(e)

        return edges

    def edges(self):
        edges = set()
        for (s, t, e) in self.graph.edges(keys=True):
            edges.add(e)

        return edges

    def node_attributes(self, node, params=None):
        if params is None:
            return self.graph.node[node]
        else:
            filtered_attrs = { 'params' : dict() }
            for attr, val in self.graph.node[node].items():
                if attr == 'params':
                    for param, pval in val.items():
                        if param in params:
                            filtered_attrs['params'][param] = { 'value' : pval['value'], 'candidates' : None }
                else:
                    filtered_attrs[attr] = val

            return filtered_attrs

    def edge_attributes(self, edge, params=None):
        if params is None:
            return self.graph.edges[edge.source,edge.target,edge]
        else:
            filtered_attrs = { 'params' : dict() }
            for attr, val in self.graph.edges[edge.source,edge.target,edge].items():
                if attr == 'params':
                    for param, pval in val.items():
                        if param in params:
                            filtered_attrs['params'][param] = { 'value' : pval['value'], 'candidates' : None }
                else:
                    filtered_attrs[attr] = val

            return filtered_attrs

    def generate_ids(self):
        # TODO store (arbitrary) IDs as node and edge attributes
        raise NotImplementedError

    def nodes(self):
        return self.graph.node.keys()

<<<<<<< HEAD

class Node():
    """Represents a Node in the Dependency Graph"""
    def __init__(self):
        self.valid           = True
        self.step_index      = 0
        self.operation_index = 0
        self.attribute_index = 0
        self.operation       = None


class MapNode(Node):
    """Represents a Map Operation in the Dependency Graph"""
    def __init__(self, layer, param, value, candidates):
        super().__init__()
        self.layer      = layer
        self.param      = param
        self.value      = value
        self.candidates = candidates

    def __str__(self):
        return 'MapNode: Layer={}\n, Param={}\n, value={}\n, candidates={}\n'.format(self.layer, self.param, self.value, self.candidates)

class AssignNode(Node):
    """Represents an Assign Operation in the Dependency Graph"""
    def __init__(self, layer, param, value, match):
        super().__init__()
        self.layer = layer
        self.param = param
        self.value = value
        self.match = match

    def __str__(self):
        return 'AssignNode: Layer= {}\n, Params={}\n, value={}\n, match={}\n'.format(self.layer, self.param, self.value, self.match)

class DependNode(Node):
    """Represents parameters used in a Map operation"""
    def __init__(self, layer, params, dep):
        super().__init__()
        self.layer  = layer
        self.params = params
        self.dep    = dep

    def __str__(self):
        return 'DependNode: Layer={}\n, Params={}\n, Dependencies={}\n'.format(self.layer, self.params, self.dep)

class TransformNode(Node):
    """Represents a Transform Operation in the Dependency Graph"""
    def __init__(self, source_layer, target_layer, value, inserted):
        super().__init__()
        self.source_layer = source_layer
        self.target_layer = target_layer
        self.value        = value
        self.inserted     = inserted

        def __str__(self):
            return 'source_layer {}\n, Target_layer {}\n, value {}\n, inserted {}\n'.format(self.source_layer, self.target_layer, self.value, self.inserted)

class DependencyGraph(Graph):
    """ Dependency Graph saves Operations executed by the BacktrackingRegistry
        and is used to revert to a previous state.
    """
    def __init__(self):
        # the current node in the path
        super().__init__()
        self.current         = None
        self.root            = None

        self.last_operation_index = 0
        self.last_operation       = None
        self.last_step_index      = 0
        self.last_step            = None

    def add_node(self, obj):
        assert(isinstance(obj, MapNode) or isinstance(obj, AssignNode) or isinstance(obj, DependNode) or isinstance(obj, TransformNode))

        if isinstance(obj, DependNode):
            super().add_node(obj)
            return

        if self.root is None:
            self.root = obj

        self.current = obj
        super().add_node(obj)

    def set_operation(self, operation):
        self.last_operation = operation

    def set_operation_index(self, operation_index):
        self.last_operation_index = operation_index

    def set_step_index(self, step_index):
        self.last_step_index = step_index

    def set_step(self, step):
        self.last_step = step

    def valid_nodes(self):
        nodes = []
        for node in self.nodes():
            if node.valid:
                nodes.append(node)
        return nodes

    def get_used_candidates(self, anode):
        aprev = None
        for edge in self.in_edges(anode):
            if edge.source.valid:
                aprev = edge.source
                break

        used_candidates = set()

        for edge in self.out_edges(aprev):
            if not isinstance(edge.target, AssignNode):
                continue
            used_candidates.add(edge.target.match)

        return used_candidates

    def shortest_path(self, source, target):
        return nx.shortest_path(self.graph, source, target)

    def append_node(self, node):
        assert(isinstance(node, MapNode) or isinstance(node, AssignNode) or isinstance(node, DependNode) or isinstance(node, TransformNode))

        current              = self.current
        node.step_index      = self.last_step_index
        node.operation_index = self.last_operation_index
        node.operation       = self.last_operation

        self.add_node(node)

        # skip creating an edge on first node
        if current is None:
            return

        edge = Edge(current, node)
        self.add_edge(edge)

    def mark_subtree_as_bad(self, node):
        for (s, t, e) in self.graph.out_edges(node, keys=True):
            t.valid = False
            self.mark_subtree_as_bad(t)

    def write_dot(self):

        with open('DependencyGraph.dot', 'w') as file:
            file.write('digraph {\n')

            nodes = [node for node in self.graph.nodes()]

            for node in nodes:
                if node is None:
                    print('Node is none')
                node_str = ''
                not_valid = ']\n'

                if not node.valid:
                    not_valid = ', colorscheme=set39,fillcolor=5, style=filled]\n'
                if isinstance(node, MapNode):
                    node_str = '"{0}" [label="{1}", shape=hexagon'.format(nodes.index(node), (node))
                elif isinstance(node, AssignNode):
                    node_str = '"{0}" [label="{1}", shape=circle'.format(nodes.index(node), (node))
                elif isinstance(node, DependNode):
                    node_str = '"{0}" [label="{1}", shape=triangle'.format(nodes.index(node), (node))
                elif isinstance(node, TransformNode):
                    node_str = '"{0}" [label="{1}", shape=egg'.format(nodes.index(node), (node))

                node_str += not_valid

                file.write(node_str)

            for (source, target) in self.graph.edges():
                edge = '{} -> {}\n'.format(nodes.index(source), nodes.index(target))
                file.write(edge)

                pass
            file.write('}\n')
=======
    def export_filter(self, node_params, edge_params):
        self._node_params = node_params
        self._edge_params = edge_params

    def __getstate__(self):
        return GraphExporter(self, self._node_params, self._edge_params).__dict__


class GraphExporter(Graph):
    def __init__(self, graph, node_params, edge_params):
        self.graph = graph.graph.fresh_copy()
        self.graph.add_nodes_from(graph.graph)
        self.graph.add_edges_from(graph.graph.edges(keys=True))

        for node in self.graph.nodes():
            self.node_attributes(node).update(graph.node_attributes(node, node_params))

        for edge in self.edges():
            self.edge_attributes(edge).update(graph.edge_attributes(edge, edge_params))

        return
>>>>>>> 5af904bf
<|MERGE_RESOLUTION|>--- conflicted
+++ resolved
@@ -139,7 +139,28 @@
     def nodes(self):
         return self.graph.node.keys()
 
-<<<<<<< HEAD
+    def export_filter(self, node_params, edge_params):
+        self._node_params = node_params
+        self._edge_params = edge_params
+
+    def __getstate__(self):
+        return GraphExporter(self, self._node_params, self._edge_params).__dict__
+
+
+class GraphExporter(Graph):
+    def __init__(self, graph, node_params, edge_params):
+        self.graph = graph.graph.fresh_copy()
+        self.graph.add_nodes_from(graph.graph)
+        self.graph.add_edges_from(graph.graph.edges(keys=True))
+
+        for node in self.graph.nodes():
+            self.node_attributes(node).update(graph.node_attributes(node, node_params))
+
+        for edge in self.edges():
+            self.edge_attributes(edge).update(graph.edge_attributes(edge, edge_params))
+
+        return
+
 
 class Node():
     """Represents a Node in the Dependency Graph"""
@@ -320,26 +341,3 @@
 
                 pass
             file.write('}\n')
-=======
-    def export_filter(self, node_params, edge_params):
-        self._node_params = node_params
-        self._edge_params = edge_params
-
-    def __getstate__(self):
-        return GraphExporter(self, self._node_params, self._edge_params).__dict__
-
-
-class GraphExporter(Graph):
-    def __init__(self, graph, node_params, edge_params):
-        self.graph = graph.graph.fresh_copy()
-        self.graph.add_nodes_from(graph.graph)
-        self.graph.add_edges_from(graph.graph.edges(keys=True))
-
-        for node in self.graph.nodes():
-            self.node_attributes(node).update(graph.node_attributes(node, node_params))
-
-        for edge in self.edges():
-            self.edge_attributes(edge).update(graph.edge_attributes(edge, edge_params))
-
-        return
->>>>>>> 5af904bf
