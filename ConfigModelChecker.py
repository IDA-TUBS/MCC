#!/usr/bin/env python

import logging
import argparse
from mcc import parser as cfgparser
from mcc import model
from mcc import lib

parser = argparse.ArgumentParser(description='Check config model XML.')
parser.add_argument('file', metavar='xml_file', type=str, 
        help='XML file to be processed')
parser.add_argument('--schema', type=str, default="XMLCCC.xsd",
        help='XML Schema Definition (xsd)')
parser.add_argument('--dotpath', type=str,
        help='Write graphs to DOT files in this path.')

args = parser.parse_args()

################
# main section #
################

<<<<<<< HEAD
class Edge:
    def __init__(self, source, target, attr):
        self.source = source
        self.target = target
        self.attr   = attr

# wrapper class to allow multiple nodes of the same component
class Component:
    def __init__(self, xml_node):
        self.xml = xml_node

    def route_to(self, system_graph, service, component, label=None):
        # check component specifications
        if not self.requires(service):
            logging.error("Cannot route service '%s' of component '%s' which does not require this service." % (service, self.xml.get('name')))
            return False

        if not component.provides(service):
            logging.error("Cannot route service '%s' to component '%s' which does not provide this service." % (service, component.xml.get('name')))
            return False

        # add edge
        attribs = {'service' : service}
        if label is not None and label != 'None':
            attribs['label'] = label

        return system_graph.add_component_edge(self, component, attribs)

    def max_clients(self, name):
        if self.xml.find('provides') is not None:
            for s in self.xml.find('provides').findall('service'):
                if s.get('name') == name:
                    if 'max_clients' in s.keys():
                        return int(s.get('max_clients'))

        return float('inf')

    def connections(self, system_graph, name):
        i = 0
        for e in system_graph.component_in_edges(self):
            if e.attr['service'] == name:
                i += 1

        return i

    def connected(self, system_graph, name, label):
        for e in system_graph.component_out_edges(self):
            if e.attr['service'] == name:
                if label is not None and label != 'None':
                    if 'label' in e.attr and e.attr['label'] == label:
                        return True
                else:
                    return True

        return False

    def provides(self, name, provisiontype='service'):
        if self.xml.find('provides') is not None:
            for s in self.xml.find('provides').findall(provisiontype):
                if s.get('name') == name:
                    return True

        return False

    def requires(self, name, requirementtype='service'):
        if self.xml.find('requires') is not None:
            for s in self.xml.find('requires').findall(requirementtype):
                if s.get('name') == name:
                    return True

        return False

    def is_comp(self, component):
        return component is self.xml

    def component(self):
        return self.xml

class PatternManager:
    def __init__(self, composite, repo):
        self.patterns = dict()
        self.repo = repo

        self.parse_patterns(composite)

    def parse_patterns(self, composite):
        if composite in self.patterns.keys():
            return

        patterns = { "dismissed" : set(), "options" : set() }
        for p in composite.findall("pattern"):
            if "chosen" not in patterns.keys():
                patterns["chosen"] = p

            patterns["options"].add(p)

        self.patterns[composite] = patterns

    def get_alternatives(self, composite):
        self.parse_patterns(composite)
        return self.patterns[composite]['options'] - self.patterns[composite]['dismissed']

    def find_compatible(self, composite, callback):
        self.parse_patterns(composite)

        found = False
        for alt in self.get_alternatives(composite):
            if self.compatible(alt, callback):
                if not found:
                    self.patterns[composite]['chosen'] = alt
                    found = True
            else:
                self.patterns[composite]['dismissed'].add(alt)

        return found

    def compatible(self, pattern, callback):
        # find components, error if not unambiguous
        for c in pattern.findall("component"):
            if not callback(self._get_component_from_repo(c)):
                logging.info("Pattern incompatible")
                return False

        return True

    def _get_component_from_repo(self, c):
        matches = self.repo._find_element_by_attribute("component", { "name" : c.get("name") })
        if len(matches) > 1:
            logging.critical("Pattern references ambiguous component '%s'." % c.get("name"))

        return matches[0]

    def components(self, composite):
        components = set()
        for c in self.patterns[composite]['chosen'].findall("component"):
            components.add(self._get_component_from_repo(c))

        return components

    def component_exposing_service(self, composite, servicename):
        result = set()
        for c in self.patterns[composite]['chosen'].findall('component'):
            if c.find('expose') is not None:
                for s in c.find('expose').findall('service'):
                    if s.get('name') == servicename:
                        result.add(self._get_component_from_repo(c))

        if len(result) == 0:
            logging.error("Service '%s' is not exposed by pattern." % servicename)

        elif len(result) > 1:
            logging.error("Service '%s' is exposed multiple times by pattern." % servicename)

        return result.pop()

    def components_requiring_external_service(self, composite, functionname, servicename, label=None):
        result = set()
        for c in self.patterns[composite]['chosen'].findall('component'):
            if c.find('route') is not None:
                for s in c.find('route').findall('service'):
                    if s.get('name') == servicename:
                        slabel = None
                        if 'label' in s.keys():
                            slabel = s.get('label')

                        if label is None or slabel == label:
                            if s.find('external') is not None:
                                if functionname is not None:
                                    if 'function' in s.find('external').keys() and s.find('external').get('function') == functionname:
                                        result.add((self._get_component_from_repo(c), slabel))
                                else:
                                    result.add((self._get_component_from_repo(c), slabel))
                        else:
                            logging.info("label mismatch %s != %s" % (slabel, label))

        return result

    def add_to_graph(self, composite, system_graph):
        child_lookup = dict()
        name_lookup = dict()
        # first, add all components and create lookup table by child name
        for c in self.patterns[composite]['chosen'].findall("component"):
            component = system_graph.add_component(self._get_component_from_repo(c))
            name_lookup[c.get('name')] = component
            child_lookup[c] = component

        # second, add connections
        for c in self.patterns[composite]['chosen'].findall("component"):
            if c.find('route') is not None:
                for s in c.find('route').findall('service'):
                    if s.find('child') is not None:
                        name = s.find('child').get('name')
                        if name not in name_lookup:
                            logging.critical("Cannot satisfy internal route to child '%s' of pattern." % name)
                        else:
                            child_lookup[c].route_to(system_graph, s.get('name'), name_lookup[name], s.get('label'))

        # return set of added nodes
        return child_lookup.values()

class SystemGraph:
    def __init__(self, repo):
        # the query graph contains the requested functions/composites/components (as nodes) and their explicit routes (edges)
        self.query_graph = nx.DiGraph()

        # the component graph models the selected atomic components (as nodes) and their service routes (as edges)
        self.component_graph = nx.DiGraph()
        self.mapping_component2query = dict() # map nodes to nodes in query graph
        self.mapping_session2query = dict()   # map edges to edges in query graph

        # the subsystem graph models the hierarchical structure of the subsystems
        self.subsystem_graph = nx.DiGraph()
        self.mapping_query2subsystem = dict() # map nodes in query graph to nodes
        self.subsystem_root = None

        self.mapping_proxy2subsystem = dict()

        self.repo = repo

        self.functions = dict()

        self.node_type_styles = { "subsystem" : ["shape=tab", "colorscheme=set39", "fillcolor=2", "style=filled"],
                                  "function"  : "shape=rectangle, colorscheme=set39, fillcolor=5, style=filled",
                                  "composite" : "shape=component, colorscheme=set39, fillcolor=9, style=filled",
                                  "component" : "shape=component, colorscheme=set39, fillcolor=6, style=filled" }
        
        self.edge_type_styles = { "subsystem"   : "",
                                  "service"     : "arrowhead=normal",
                                  "function"    : "arrowhead=normal, style=dotted, colorscheme=set39, color=3",
                                  "mapping"     : "arrowhead=none, style=dashed, color=dimgray" }

    def add_subsystem(self, subsystem, parent=None):
        self.subsystem_graph.add_node(subsystem)

        if parent is not None:
            if parent not in self.subsystem_graph:
                raise Exception("Cannot find parent '%s' in subsystem graph." % parent)
            self.subsystem_graph.add_edge(parent, subsystem)
        else:
            self.subsystem_root = subsystem

    def add_query(self, child, subsystem):
        # FIXME reset/invalidate component graph
        assert(len(self.component_graph) == 0)

        self.query_graph.add_node(child, dismissed=set())
        self.mapping_query2subsystem[child] = subsystem

        if "component" in child.keys():
            components = self.repo._find_element_by_attribute("component", { "name" : child.get("component") })
            if len(components) == 0:
                logging.error("Cannot find referenced child component '%s'." % child.get("component"))
            else:
                if len(components) > 1:
                    logging.info("Multiple candidates found for child component '%s'." % child.get("component"))

                self.query_graph.node[child]['chosen']    = components[0]
                self.query_graph.node[child]['options']   = set(components)

        elif "composite" in child.keys():
            components = self.repo._find_element_by_attribute("composite", { "name" : child.get("composite") })
            if len(components) == 0:
                logging.error("Cannot find referenced child composite '%s'." % child.get("composite"))
            else:
                if len(components) > 1:
                    logging.info("Multiple candidates found for child composite '%s'." % child.get("composite"))

                self.query_graph.node[child]['chosen']    = components[0]
                self.query_graph.node[child]['options']   = set(components)
                self.query_graph.node[child]['patterns']  = PatternManager(components[0], self.repo)

        elif "function" in child.keys():
            functions = self.repo._find_function_by_name(child.get("function"))
            
            if len(functions) == 0:
                logging.error("Cannot find referenced child function '%s'." % child.get("function"))
            else:
                if len(functions) > 1:
                    logging.info("Multiple candidates found for child function '%s'." % child.get("function"))

                self.query_graph.node[child]['chosen']    = functions[0]
                self.query_graph.node[child]['options']   = set(functions)
                if functions[0].tag == "composite":
                    self.query_graph.node[child]['patterns']  = PatternManager(functions[0], self.repo)
                self.add_function(child.get("function"), child)

    def parse_routes(self):
        # parse routes between children
        for child in self.query_graph.nodes():
            if child.find("route") is not None:
                for s in child.find("route").findall("service"):
                    if s.find("child") is not None:
                        for target in self.query_graph.nodes():
                            if target.get("name") == s.find("child").get("name"):
                                # we check later whether the target component actually provides this service
                                edge = self.add_query_edge(child, target, {'service' : s.get("name")})
                                if 'label' in s.keys():
                                    edge.attr['label'] = s.get('label')
                                break
                            elif target.get("function") == s.find("child").get("name"):
                                # we check later whether the target component actually provides this service
                                edge = self.add_query_edge(child, target, {'service' : s.get("name"), 'function' : target.get('function')})
                                if 'label' in s.keys():
                                    edge.attr['label'] = s.get('label')
                                break
                    else:
                        raise Exception("ERROR")
        return

    def add_function(self, name, child):
        if name in self.functions.keys():
            loggging.error("Function '%s' cannot be present multiple times." % name) 
        else:
            self.functions[name] = child

    def subsystems(self, subsystem):
        return self.subsystem_graph.successors(subsystem)

    def children(self, subsystem):
        if subsystem is None:
            return self.query_graph.nodes()

        children = set()
        for child in self.mapping_query2subsystem.keys():
            if self.mapping_query2subsystem[child] == subsystem:
                children.add(child)

        return children

    def explicit_routes(self, child):
        res_in = list()
        for e in self.query_in_edges(child):
            res_in.append(e.attr)

        res_out = list()
        for e in self.query_out_edges(child):
            res_out.append(e.attr)

        return res_in, res_out

    def get_alternatives(self, child):
        return self.query_graph.node[child]['options'] - self.query_graph.node[child]['dismissed']

    def get_options(self, child):
        return self.query_graph.node[child]['options']

    def provisions(self, child, provisiontype='service'):
        result = set()
        chosen = self.query_graph.node[child]['chosen']
        if chosen.find("provides") is not None:
            for p in chosen.find("provides").findall(provisiontype):
                result.add(p.get('name'))

        return result

    def components(self, child):
        chosen = self.query_graph.node[child]['chosen']
        if chosen.tag == "component":
            return set([chosen])
        else: # composite
            return self.query_graph.node[child]['patterns'].components(chosen)

    def choose_component(self, child, component):
        # FIXME reset/invalidate component graph
        assert(len(self.component_graph) == 0)
        # FIXME we might wanna check whether 'component' is in 'options' - 'dismissed'
        self.query_graph.node[child]['chosen'] = component

    def exclude_component(self, child, component):
        # FIXME we might wanna check whether 'component' is in 'options'
        self.query_graph.node[child]['dismissed'].add(component)

    def _compatible(self, child, component, callback, check_pattern):
        if not callback(component, child):
            return False
        elif component.tag == "composite" and check_pattern:
            return self.query_graph.node[child]['patterns'].find_compatible(component, callback)

        return True

    def find_compatible_component(self, child, callback, check_pattern=True):
        # FIXME reset/invalidate component graph
        assert(len(self.component_graph) == 0)

        found = False
        # try non-dismissed alternatives
        for alt in self.get_alternatives(child):
            if self._compatible(child, alt, callback, check_pattern):
                if not found:
                    self.choose_component(child, alt)
                    found = True
            else:
                self.exclude_component(child, alt)

        if not found:
            names = [ x.get("name") for x in self.get_options(child) ]
            logging.error("No compatible component found for child '%s' among %s." % (child.attrib, names))
            return False

        return True

    def connect_functions(self):
        for child in self.query_graph.nodes():
            chosen = self.query_graph.node[child]['chosen']
            patternmanager = None if 'patterns' not in self.query_graph.node[child] else self.query_graph.node[child]['patterns']
            if patternmanager is not None:
                for c in patternmanager.patterns[chosen]['chosen'].findall('component'):
                    if c.find('route') is not None:
                        for s in c.find('route').findall('service'):
                            if s.find('external') is not None and s.find('external').get('function') is not None:
                                fname = s.find('external').get('function')
                                provider = self.functions[fname]

                                slabel = None
                                if 'label' in s.keys():
                                    slabel = s.get('label')

                                sname = s.get('name')

                                # skip if edge already exists
                                exists = False
                                for e in self.query_out_edges(child):
                                    if ('label' not in e.attr or e.attr['label'] == slabel) and e.attr['service'] == sname:
                                        if 'function' in e.attr:
                                            if e.attr['function'] == fname:
                                                exists = True
                                        else:
                                            exists = True

                                if not exists:
                                    self.add_query_edge(child, provider, { 'service' : sname, 'label' : slabel, 'function' : fname})

        return True

    def query_in_edges(self, node):
        edges = list()
        for (s, t, d) in self.query_graph.in_edges(node, data=True):
            edges = edges + d['container']

        return edges

    def query_out_edges(self, node):
        edges = list()
        for (s, t, d) in self.query_graph.out_edges(node, data=True):
            edges = edges + d['container']

        return edges

    def query_edges(self, nbunch=None):
        edges = list()
        for (s, t, d) in self.query_graph.edges(nbunch=nbunch, data=True):
            edges = edges + d['container']

        return edges

    def add_query_edge(self, s, t, attr):
        edge = Edge(s, t, attr)
        if self.query_graph.has_edge(s, t):
            self.query_graph.edge[s][t]['container'].append(edge)
        else:
            self.query_graph.add_edge(s, t, { 'container' : [edge] })

        return edge

    def remove_query_edge(self, edge):
        if self.query_graph.has_edge(edge.source, edge.target):
            self.query_graph.edge[edge.source][edge.target]['container'].remove(edge)
            if len(self.query_graph.edge[edge.source][edge.target]['container']) == 0:
                self.query_graph.remove_edge(edge.source, edge.target)
        else:
            raise Exception("trying to remove non-existing edge")

    def add_component(self, component_xml):
        node = Component(component_xml)
        self.component_graph.add_node(node)
        return node

    def component_in_edges(self, node):
        edges = list()
        for (s, t, d) in self.component_graph.in_edges(node, data=True):
            edges = edges + d['container']

        return edges

    def component_out_edges(self, node):
        edges = list()
        for (s, t, d) in self.component_graph.out_edges(node, data=True):
            edges = edges + d['container']

        return edges

    def component_edges(self, nbunch=None):
        edges = list()
        for (s, t, d) in self.component_graph.edges(nbunch=nbunch, data=True):
            edges = edges + d['container']

        return edges

    def add_component_edge(self, s, t, attr):
        edge = Edge(s, t, attr)
        if self.component_graph.has_edge(s, t):
            self.component_graph.edge[s][t]['container'].append(edge)
        else:
            self.component_graph.add_edge(s, t, { 'container' : [edge] })

        return edge

    def remove_component_edge(self, edge):
        if self.component_graph.has_edge(edge.source, edge.target):
            self.component_graph.edge[edge.source][edge.target]['container'].remove(edge)
            if len(self.component_graph.edge[edge.source][edge.target]['container']) == 0:
                self.component_graph.remove_edge(edge.source, edge.target)
        else:
            raise Exception("trying to remove non-existing edge")

    def build_component_graph(self):
        # iterate children and add chosen components to graph
        for child in self.query_graph.nodes():
            chosen = self.query_graph.node[child]['chosen']
            if 'patterns' in self.query_graph.node[child]:
                nodes = self.query_graph.node[child]['patterns'].add_to_graph(chosen, self)
                for n in nodes:
                    self.mapping_component2query[n] = child

                    # dirty 'hack'
                    if self.mapping_query2subsystem[child] is None:
                        self.mapping_proxy2subsystem[n] = None
            else:
                assert(chosen.tag == "component")
                n = Component(chosen)
                self.component_graph.add_node(n)
                self.mapping_component2query[n] = child

    def _get_provider(self, child, service):
        chosen = self.query_graph.node[child]['chosen']
        if chosen.tag == 'component':
            return chosen
        else:
            # find provider in pattern
            return self.query_graph.node[child]['patterns'].component_exposing_service(chosen, service)

    def _get_clients(self, child, function, service):
        chosen = self.query_graph.node[child]['chosen']
        if chosen.tag == 'component':
            matches = self.repo._find_element_by_attribute('service', { name : service }, chosen.find('requires'))
            if len(matches) > 1:
                logging.error("Cannot decide which service to use.")

            match = matches.pop()
            label = None
            if 'label' in match.keys():
                label = match.get('label')
            return set((chosen, label))
        else:
            return self.query_graph.node[child]['patterns'].components_requiring_external_service(chosen, function, service)

    def _source_components(self, child, function, service):
        source_candidates = set()
        for comp in self.mapping_component2query.keys():
            if self.mapping_component2query[comp] == child:
                source_candidates.add(comp)

        assert(len(source_candidates) > 0)

        source_nodes = set()
        if len(source_candidates) > 1:
            for comp, label in self._get_clients(child, function, service):
                for c in source_candidates:
                    if c.is_comp(comp):
                        source_nodes.add((c, label))

            assert(len(source_nodes) > 0)
        else:
            source_nodes = set([(source_candidates.pop(), None)])

        return source_nodes

    def _target_component(self, child, service):
        target_candidates = set()
        for comp in self.mapping_component2query.keys():
            if self.mapping_component2query[comp] == child:
                target_candidates.add(comp)

        assert(len(target_candidates) > 0)

        if len(target_candidates) > 1:
            comp = self._get_provider(child, service)
            if comp is None:
                return

            target_node = None
            for c in target_candidates:
                if c.is_comp(comp):
                    target_node = c

            assert(target_node)
        else:
            target_node = target_candidates.pop()

        return target_node

    def _add_connections(self, edge, source_nodes, target_node, service):
        for source_node,label in source_nodes:
            cedge = source_node.route_to(self, service, target_node, label)
            # add mapping
            self.mapping_session2query[cedge] = edge

    def _connect_children(self, edge, service):
        # find components
        function = None
        if 'function' in edge.attr:
            function = edge.attr['function']

        source_nodes = self._source_components(edge.source, function, service)
        target_node = self._target_component(edge.target, service)

        self._add_connections(edge, source_nodes, target_node, service)

    def insert_protocol(self, prot, edge, from_service, to_service):
        node = Component(prot)
        self.component_graph.add_node(node)

        # remark: in order to map protocol components to subsystems, we insert a mapping to a dummy 'query' node
        self.mapping_component2query[node] = node
        self.mapping_query2subsystem[node] = None

        source_nodes = self._source_components(edge.source, None, to_service)
        target_node  = self._target_component(edge.target, from_service)

        self._add_connections(edge, source_nodes, node, to_service)
        self._add_connections(edge, [(node, None)], target_node, from_service)

    def solve_routes(self):
        for e in self.query_edges():
            req_service = e.attr['service']
            label = None
            if label in e.attr:
                label = e.attr['label']

            if 'function' in e.attr:
                # check compatibility
                provisions = self.provisions(e.target)
                if req_service in provisions:
                    # connect children
                    self._connect_children(e, req_service)
                else:
                    # search and insert protocol stack (via repo)
                    logging.info("Connecting '%s' to '%s' via service '%s' requires a protocol stack." % (e.source.attrib,
                        e.target.attrib, req_service))
                    found = False
                    for c in self.repo._find_component_by_class('protocol'):
                        if found:
                            break
                        for prot in c.findall('protocol'):
                            if prot.get('to') == req_service:
                                if prot.get('from') in provisions:
                                    # check specs and RTE
                                    sub1 = self.mapping_query2subsystem[e.source]
                                    sub2 = self.mapping_query2subsystem[e.target]
                                    if sub1.is_compatible(c) or sub2.is_compatible(c):
                                        found = True
                                        self.insert_protocol(c, e, prot.get('from'), prot.get('to'))
                                        break

                    if not found:
                        logging.critical("Cannot find suitable protocol stack from='%s' to='%s'." % (req_service, provisions))
                        return False

            else: # service
                self._connect_children(e, req_service)

        return True

    def solve_pending(self):
        for comp in self.component_graph.nodes():
            xml = comp.component()
            if xml.find('requires') is not None:
                for s in xml.find('requires').findall('service'):
                    if not comp.connected(self, s.get('name'), s.get('label')):
                        # find reachable service provider
                        found = False
                        for prov in self.component_graph.nodes():
                            if prov.provides(s.get('name')):
                                sub_p = self.mapping_query2subsystem[self.mapping_component2query[prov]]
                                sub_r = self.mapping_query2subsystem[self.mapping_component2query[comp]]
                                if sub_p == sub_r or nx.has_path(self.subsystem_graph, sub_p, sub_r):
                                    comp.route_to(self, s.get('name'), prov, s.get('label'))
                                    found = True
                                    break

                        if found:
                            logging.info("Connecting pending service '%s' (label='%s') of component '%s'." % (s.get('name'), s.get('label'), xml.get('name')))
                        else:
                            logging.info("Cannot solve pending service requirement '%s' (label='%s') of component '%s'." % (s.get('name'), s.get('label'), xml.get('name')))

        return True

    def write_query_node(self, dotfile, child, prefix="  "):
        label = ""
        if 'composite' in child.keys():
            label = "label=\"%s\"," % child.get('composite')
            style = self.node_type_styles['composite']
        elif 'component' in child.keys():
            label = "label=\"%s\"," % child.get('component')
            style = self.node_type_styles['component']
        elif 'function' in child.keys():
            label = "label=\"%s\"," % child.get('function')
            style = self.node_type_styles['function']

        if 'name' in child.keys():
            label = "label=\"%s\"," % child.get('name')

        dotfile.write("%s%s [%s%s];\n" % (prefix, self.query_graph.node[child]['id'], label, style))

    def write_query_edge(self, dotfile, v, u, attrib, prefix="  "):
        if 'function' in attrib:
            style = self.edge_type_styles['function']
            label = "label=\"%s\"," % attrib['function']
        else:
            style = self.edge_type_styles['service']
            label = "label=\"%s\"," % attrib['service']

        dotfile.write("%s%s -> %s [%s%s];\n" % (prefix,
                                                self.query_graph.node[v]['id'],
                                                self.query_graph.node[u]['id'],
                                                label,
                                                style))

    def write_component_node(self, dotfile, comp, prefix="  "):
        label = "label=\"%s\"," % comp.xml.get('name')
        style = self.node_type_styles['component']

        dotfile.write("%s%s [%s%s];\n" % (prefix, self.component_graph.node[comp]['id'], label, style))

    def write_component_edge(self, dotfile, v, u, attrib, prefix="  "):
        style = self.edge_type_styles['service']
        label = "label=\"%s\"," % attrib['service']

        dotfile.write("%s%s -> %s [%s%s];\n" % (prefix,
                                                self.component_graph.node[v]['id'],
                                                self.component_graph.node[u]['id'],
                                                label,
                                                style))

    def write_query_dot(self, filename):
    
        with open(filename, 'w+') as dotfile:
            dotfile.write("digraph {\n")
            dotfile.write("  compound=true;\n")

            # write subsystem nodes
            i = 1
            n = 1
            clusternodes = dict()
            for sub in self.subsystem_graph.nodes():
                # generate and store node id
                self.subsystem_graph.node[sub]['id'] = "cluster%d" % i
                i += 1

                label = ""
                if 'name' in sub.root.keys():
                    label = "label=\"%s\";" % sub.root.get('name')

                style = self.node_type_styles['subsystem']
                dotfile.write("  subgraph %s {\n    %s\n" % (self.subsystem_graph.node[sub]['id'], label))
                for s in style:
                    dotfile.write("    %s;\n" % s)

                # add children of this subsystem
                for ch in self.query_graph.nodes():
                    # only process children in this subsystem
                    if self.mapping_query2subsystem[ch] is not sub:
                        continue

                    self.query_graph.node[ch]['id'] = "ch%d" % n
                    n += 1
                    # remember first child node as cluster node
                    if sub not in clusternodes:
                        clusternodes[sub] = self.query_graph.node[ch]['id']

                    self.write_query_node(dotfile, ch, prefix="    ")

                # add internal dependencies
                for e in self.query_edges():
                    if self.mapping_query2subsystem[e.source] == sub and self.mapping_query2subsystem[e.target] == sub:
                        self.write_query_edge(dotfile, e.source, e.target, e.attr, prefix="    ")

                dotfile.write("  }\n")

            # write subsystem edges
            for e in self.subsystem_graph.edges():
                # skip if one of the subsystems is empty
                if e[0] not in clusternodes or e[1] not in clusternodes:
                    continue
                style = self.edge_type_styles['subsystem']
                dotfile.write("  %s -> %s [ltail=%s, lhead=%s, %s];\n" % (clusternodes[e[0]],
                                                      clusternodes[e[1]],
                                                      self.subsystem_graph.node[e[0]]['id'],
                                                      self.subsystem_graph.node[e[1]]['id'],
                                                      style))

            # add children with no subsystem
            for ch in self.query_graph.nodes():
                if self.mapping_query2subsystem[ch] is None:
                    self.query_graph.node[ch]['id'] = "ch%d" % n
                    n += 1
                    self.write_query_node(dotfile, ch)

            # add child dependencies between subsystems
            for e in self.query_edges():
                if self.mapping_query2subsystem[e.source] != self.mapping_query2subsystem[e.target]:
                    self.write_query_edge(dotfile, e.source, e.target, e.attr)

            dotfile.write("}\n")

        return

    def write_component_dot(self, filename):
        with open(filename, 'w+') as dotfile:
            dotfile.write("digraph {\n")

            dotfile.write("  { rank = same;\n")
            # write query nodes
            n = 1
            for ch in self.query_graph.nodes():
                if not 'id' in self.query_graph.node[ch]:
                    self.query_graph.node[ch]['id'] = "chn%d" % n
                    n += 1

                self.write_query_node(dotfile, ch, prefix="    ")

            # connect query nodes
            for e in self.query_edges():
                self.write_query_edge(dotfile, e.source, e.target, e.attr, prefix="    ")

            dotfile.write("  }\n")

            dotfile.write("  { \n")

            # write component nodes
            n = 1
            for comp in self.component_graph.nodes():
                self.component_graph.node[comp]['id'] = "c%d" % n
                n += 1

                self.write_component_node(dotfile, comp, prefix="    ")

            # connect components
            for edge in self.component_edges():
                self.write_component_edge(dotfile, edge.source, edge.target, edge.attr, prefix="    ")

            dotfile.write("  }\n")

            # add mappings (nodes)
            for (comp, child) in self.mapping_component2query.items():
                if comp is child: # skip dummy mappings
                    continue

                style = self.edge_type_styles['mapping']
                if child is not None:
                    dotfile.write("  %s -> %s [%s];" % (self.query_graph.node[child]['id'],
                                                        self.component_graph.node[comp]['id'],
                                                        style))

            # remark: we cannot draw the mappings between edges

            dotfile.write("}\n")

    def _get_subsystem(self, component):
        if component in self.mapping_proxy2subsystem:
            return self.mapping_proxy2subsystem[component]
        else:
            return self.mapping_query2subsystem[self.mapping_component2query[component]]

    def write_subsystem_dot(self, filename):
        with open(filename, 'w+') as dotfile:
            dotfile.write("digraph {\n")
            dotfile.write("  compound=true;\n")

            # write subsystem nodes
            i = 1
            n = 1
            clusternodes = dict()
            for sub in self.subsystem_graph.nodes():
                # generate and store node id
                self.subsystem_graph.node[sub]['id'] = "cluster%d" % i
                i += 1

                label = ""
                if 'name' in sub.root.keys():
                    label = "label=\"%s\";" % sub.root.get('name')

                style = self.node_type_styles['subsystem']
                dotfile.write("  subgraph %s {\n    %s\n" % (self.subsystem_graph.node[sub]['id'], label))
                for s in style:
                    dotfile.write("    %s;\n" % s)

                # add components of this subsystem
                for comp in self.component_graph.nodes():
                    # only process children in this subsystem
                    if sub is not self._get_subsystem(comp):
                        continue

                    self.component_graph.node[comp]['id'] = "c%d" % n
                    n += 1

                    # remember first node as cluster node
                    if sub not in clusternodes:
                        clusternodes[sub] = self.component_graph.node[comp]['id']

                    self.write_component_node(dotfile, comp, prefix="    ")

                # add internal dependencies
                for edge in self.component_edges():
                    sub1 = self._get_subsystem(edge.source)
                    sub2 = self._get_subsystem(edge.target)
                    if sub1 == sub and sub2 == sub:
                        self.write_component_edge(dotfile, edge.source, edge.target, edge.attr, prefix="    ")

                dotfile.write("  }\n")

            # write subsystem edges
            for e in self.subsystem_graph.edges():
                # skip if one of the subsystems is empty
                if e[0] not in clusternodes or e[1] not in clusternodes:
                    continue
                style = self.edge_type_styles['subsystem']
                dotfile.write("  %s -> %s [ltail=%s, lhead=%s, %s];\n" % (clusternodes[e[0]],
                                                      clusternodes[e[1]],
                                                      self.subsystem_graph.node[e[0]]['id'],
                                                      self.subsystem_graph.node[e[1]]['id'],
                                                      style))

            # add child dependencies between subsystems
            for edge in self.component_edges():
                sub1 = self._get_subsystem(edge.source)
                sub2 = self._get_subsystem(edge.target)
                if sub1 != sub2:
                    self.write_component_edge(dotfile, edge.source, edge.target, edge.attr)

            dotfile.write("}\n")

    def add_proxy(self, proxy, edge):
        # remark: This is a good example why it is better to have another modelling layer (i.e. functional communication
        #         layer) as inserting a proxy obfuscated functional dependencies and the actual query.

        # remove edge between source and target
        self.remove_query_edge(edge)

        # add proxy node (create XML node)
        xml = ET.Element('child')
        xml.set('composite', proxy.get('name'))

        self.query_graph.add_node(xml, {'chosen' : proxy, 'options' : set(proxy), 'dismissed' : set()})
        self.query_graph.node[xml]['patterns'] = PatternManager(proxy, self.repo)

        # remark: the proxy cannot be mapped to a single subsystem
        self.mapping_query2subsystem[xml] = None

        # add edge from proxy to target
        self.add_query_edge(xml, edge.target, edge.attr)

        # add edge from source to proxy
        if 'function' in edge.attr.keys():
            del edge.attr['function']
        self.add_query_edge(edge.source, xml, edge.attr)

        return True

    def add_mux(self, mux, edge):
        # remove edge between source and target
        self.remove_component_edge(edge)

        # add mux node
        node = Component(mux)
        self.component_graph.add_node(node)

        # add dummy mapping
        self.mapping_component2query[node] = node
        self.mapping_query2subsystem[node] = None

        # add edge from mux to target
        self.add_component_edge(node, edge.target, edge.attr)

        # add edge from source to mux
        self.add_component_edge(edge.source, node, edge.attr)

        # change all other connections
        for e in self.component_in_edges(edge.target):
            if e.source is not node and e.attr['service'] == edge.attr['service']:
                self.remove_component_edge(e)
                self.add_component_edge(e.source, node, e.attr)

        return True

    def insert_muxers(self):
        for edge in self.component_edges():
            service = edge.attr['service']
            source_sys = self.mapping_query2subsystem[self.mapping_component2query[edge.source]]
            target_sys = self.mapping_query2subsystem[self.mapping_component2query[edge.target]]

            # check max_clients
            if edge.target.max_clients(service) < edge.target.connections(self, service):
                logging.info("Multiplexer required for service '%s' of component '%s'." % (service, edge.target.xml.get('name')))
                found = False
                for comp in self.repo._find_component_by_class("mux"):
                    if found:
                        break
                    for mux in comp.findall('mux'):
                        if mux.get('service') == service:
                            if (source_sys is not None and source_sys.is_compatible(comp)) or (target_sys is not None and target_sys.is_compatible(comp)):
                                found = self.add_mux(comp, edge)
                                break

                if not found:
                    logging.critical("No compatible mux found.")
                    return False

        return True

    def insert_proxies(self):
        for edge in self.query_edges():
            # check reachability
            source_sys = self.mapping_query2subsystem[edge.source]
            target_sys = self.mapping_query2subsystem[edge.target]

            # provider must be a parent
            if not nx.has_path(self.subsystem_graph, target_sys, source_sys):
                logging.info("Connecting '%s' to '%s' via service '%s' requires a proxy." % (edge.source.attrib, edge.target.attrib, edge.attr['service']))
                for proxy in self.repo._find_proxies(edge.attr['service']):
                    carrier = proxy.find('proxy').get('carrier')
                    # check that carrier is provided by both subsystems
                    if carrier in source_sys.services() and carrier in target_sys.services():
                        if source_sys.is_compatible(proxy) and target_sys.is_compatible(proxy):
                            return self.add_proxy(proxy, edge)
                    else:
                        logging.info("Cannot find carrier for proxy '%s' in all subsystems." % proxy.get('name'))

                logging.critical("No compatible proxy found.")
                return False

        return True

    def _get_subsystems_recursive(self, subsystem):
        unprocessed = set([subsystem])
        subsystems = list()
        while len(unprocessed):
            current = unprocessed.pop()
            current_subsystems = self.subsystem_graph.successors(current)
            subsystems = subsystems + current_subsystems
            unprocessed.update(current_subsystems)

        return subsystems

    def _get_parents_recursive(self, subsystem):
        unprocessed = set([subsystem])
        parents = list()
        while len(unprocessed):
            current = unprocessed.pop()
            current_parents = self.subsystem_graph.predecessors(current)
            parents = parents + current_parents
            unprocessed.update(current_parents)

        return parents

    def map_unmapped_components(self):
        for comp in self.component_graph.nodes():
            if self._get_subsystem(comp) is None:
                logging.info("mapping unmapped component '%s' to 'lowest' possible subsystem" % comp.xml.get('name'))
                candidates = set(self.subsystem_graph.nodes())

                # a) if component provides a service it must not be on a lower subsystem than its clients
                for (client, x) in self.component_graph.in_edges(comp, data=False):
                    # get subsystem of this client
                    sys = self._get_subsystem(client)
                    if sys is None:   # skip unmapped
                        continue

                    # skip parent
                    if self.subsystem_graph.in_degree(sys) == 0:
                        continue

                    # remove subsystems of client's subsystem from candidates
                    candidates = candidates & set([sys] + self._get_parents_recursive(sys))

                # b) if component requires a service it must be on the same or lower subsystem than its servers
                for (x, server) in self.component_graph.out_edges(comp, data=False):
                    # get subsystem of this server
                    sys = self._get_subsystem(server)
                    if sys is None:   # skip unmapped
                        continue

                    # remove subsystems of client's subsystem from candidates
                    candidates = candidates & set([sys] + self._get_subsystems_recursive(sys))

                # c) the subsystem must satisfy the RTE and spec requirements of the component
                for candidate in candidates:
                    if not candidate.is_compatible(comp.component()):
                        candidates.remove(candidate)

                if len(candidates) == 0:
                    logging.error("Cannot find compatible subsystem for unmapped component '%s'." % (comp.xml.get('name')))
                    return False

                best = candidates.pop()
                hierarchy = [self.subsystem_root] + self._get_subsystems_recursive(self.subsystem_root)
                if len(candidates) > 0:
                    # select lowest candidate subsystem in the hierarchy of subsystems
                    best_index = hierarchy.index(best)

                    for candidate in candidates:
                        index = hierarchy.index(candidate)
                        if index > best_index:
                            best_index = index
                            best = candidate

                if comp in self.mapping_proxy2subsystem:
                    self.mapping_proxy2subsystem[comp] = best
                else:
                    self.mapping_query2subsystem[self.mapping_component2query[comp]] = best

        return True

    def _merge_component(self, c1, c2):
        sub1 = self.mapping_query2subsystem[self.mapping_component2query[c1]]
        sub2 = self.mapping_query2subsystem[self.mapping_component2query[c2]]
        if sub1 == sub2:

            # redirect edges of c2
            for edge in self.component_in_edges(c2):
                if c1.max_clients(edge.attr['service']) <= c1.connections(self, edge.attr['service']):
                    logging.info("Merging components '%s' because of max_clients restriction." % c1.xml.get('name'))
                    return True

                self.component_graph.remove_edge(edge.source, edge.target)
                newedge = self.add_component_edge(edge.source, c1, edge.attr)
                if edge in self.mapping_session2query:
                    self.mapping_session2query[newedge] = self.mapping_session2query[edge]
                    del self.mapping_session2query[edge]

            logging.info("Merging components '%s'." % c1.xml.get('name'))

            # remove node
            self.component_graph.remove_node(c2)
            # remark: this actually removes information about from which query this component resulted
            del self.mapping_component2query[c2]
        else:
            logging.info("Not merging component '%s' because is present in different subsystems." % c1.xml.get('name'))

        return True

    def merge_components(self, singleton=True):

        # find duplicates
        processed = set()
        for comp in nx.topological_sort(self.component_graph, reverse=True):
            if comp in processed:
                continue

            # skip non-singleton components if we only operate on singletons
            if singleton and ('singleton' not in comp.xml.keys() or comp.xml.get('singleton').lower() != "true"):
                continue

            for dup in self.component_graph.nodes():
                if dup is not comp and dup.is_comp(comp.component()):
                    # duplicates must only be replaced if they connect to the same services
                    # -> as a result we need to iterate the nodes in reverse topological order
                    if self.component_graph.successors(comp) == self.component_graph.successors(dup):
                        processed.add(dup)
                        if not self._merge_component(comp, dup):
                            return False

        return True


class SubsystemConfig:
    def __init__(self, root_node, parent, model):
        self.root = root_node
        self.parent = parent
        self.model = model
        self.rte = "native"
        self.specs = set()

    def parse(self):
        # add subsystem to graph
        self.graph().add_subsystem(self, self.parent)

        for sub in self.root.findall("subsystem"):
            name = sub.get("name")
            subsystem = SubsystemConfig(sub, self, self.model)
            subsystem.parse()

        # parse <specs>
        if self.root.find("provides") is not None:
            p = self.root.find("provides")
            for s in p.findall("spec"):
                self.specs.add(s.get("name"))

            if p.find("rte") is not None:
                self.rte = p.find("rte").get("name")

        # parse <child> nodes
        for c in self.root.findall("child"):
            self.graph().add_query(c, self)

    def _check_specs(self, component, child=None):
        if component.tag == "composite":
            return True

        system_specs = self.system_specs()

        component_specs = set()
        if component.find("requires") is not None:
            for spec in component.find("requires").findall("spec"):
                component_specs.add(spec.get("name"))


        for spec in component_specs:
            if spec not in system_specs:
                logging.info("Component '%s' incompatible because of spec requirement '%s'." % (component.get("name"), spec))
                return False

        return True

    def _check_rte(self, component, child=None):
        if component.tag == "composite":
            return True

        rtename = self.rte

        if self.get_rte(component) != rtename:
            logging.info("Component '%s' is incompatible because of RTE requirement '%s' does not match '%s'." % (self.get_rte(component), rtename))
            return False

        return True

    def is_compatible(self, component):
        if not self._check_specs(component):
            return False

        if not self._check_rte(component):
            return False

        return True

    def _check_function_requirement(self, component, child=None):
        if component.find("requires") is not None:
            for f in component.find("requires").findall("function"):
                if f.get("name") not in self.provided_functions():
                    logging.error("Function '%s' required by '%s' is not explicitly instantiated." % (f.get("name"), component.get("name")))
                    return False

        return True

    def _choose_compatible(self, callback, check_pattern=True):
        for c in self.graph().children(self):
            if not self.graph().find_compatible_component(c, callback, check_pattern):
                return False

        return True

    # check and select compatible components (regarding to specs)
    def match_specs(self):
        for sub in self.graph().subsystems(self):
            if not sub.match_specs():
                return False

        return self._choose_compatible(self._check_specs)

    def get_rte(self, component):
        if component.find("requires") is not None:
            rte = component.find("requires").find("rte")
            if rte is not None:
                return rte.get("name")

        return "native"

    def select_rte(self):
        for sub in self.graph().subsystems(self):
            if not sub.select_rte():
                return False

        # build set of required RTEs
        required_rtes = set()
        for c in self.graph().children(self):
            for comp in self.graph().components(c):
                required_rtes.add(self.get_rte(comp))

        if len(required_rtes) == 0:
            required_rtes.add("native")

        if len(required_rtes) > 1:
            # FIXME find alternatives and patterns for each candidate rte
            logging.critical("RTE undecidable: %s. (TO BE IMPLEMENTED)" % required_rtes)
            return False
        else:
            # find component which provides this rte
            if self.rte not in required_rtes:
                logging.critical("Subsystem '%s' does not provide RTE '%s'." % (self.root.get('name'), required_rtes.pop()))
                return False

        # dismiss all components in conflict with selected RTE
        return self._choose_compatible(self._check_rte)

    def filter_by_function_requirements(self):
        for sub in self.graph().subsystems(self):
            if not sub.filter_by_function_requirements():
                return False

        return self._choose_compatible(self._check_function_requirement, check_pattern=False)

    def parent_services(self):
        return self.parent.services()

    def child_services(self):
        # return child services
        services = set()
        for c in self.graph().children(self):
            services.update(self.graph().provisions(c))

        return services

    def system_specs(self):
        return self.parent.system_specs() | self.specs

    def services(self):
        return self.parent_services() | self.child_services()

    def provided_functions(self):
        return self.parent.provided_functions()

    def graph(self):
        return self.parent.graph()

class SystemConfig(SubsystemConfig):
    def __init__(self, root_node, model):
        SubsystemConfig.__init__(self, root_node, None, model)
        self.specs = set()
        self.system_graph = SystemGraph(model)

    def graph(self):
        return self.system_graph

    def parse(self):
        SubsystemConfig.parse(self)

        # parse routes
        self.graph().parse_routes()

    def select_rte(self):
        result = SubsystemConfig.select_rte(self)

        if result:
            if self.rte != "native":
                logging.error("Top-level RTE must be 'native' (found: %s)." % (self.rte))

        return result

    def _check_explicit_routes(self, component, child):
        # check provisions for each incoming edge
        provides, requires = self.graph().explicit_routes(child)
        for p in provides:
            if 'function' in p:
                found = False
                if component.find('provides') is not None:
                    if len(self.model._find_element_by_attribute('function', { 'name' : p['function'] }, component)):
                        found = True

                if not found:
                    logging.info("Child component '%s' does not provide function '%s'." % (component.get('name'), p['function']))
                    return False

            else: # service
                found = False
                if component.find('provides') is not None:
                    if len(self.model._find_element_by_attribute('service', { 'name' : p['service'] }, component.find('provides'))):
                        found = True
                if not found:
                    logging.info("Child component '%s' does not provide service '%s'." % (component.get('name'), p['service']))
                    return False

        # check requirements for each outgoing edge
        for r in requires:
            found = False
            if component.find('requires') is not None:
                if len(self.model._find_element_by_attribute('service', { 'name' : r['service'] }, component.find('requires'))):
                    found = True
            if not found:
                logging.info("Child component '%s' does not require routed service '%s'." % (component.get('name'), r['service']))
                return False

        return True

    def connect_functions(self):
        # choose compatible components based on explicit routes
        for c in self.graph().children(None):
            if not self.graph().find_compatible_component(c, self._check_explicit_routes, check_pattern=False):
                logging.critical("Failed to satisfy explicit routes for child '%s'." % c.attrib)
                return False

        if not self.graph().connect_functions():
            return False

        # solve reachability
        if not self.graph().insert_proxies():
            logging.critical("Cannot insert proxies.")
            return False

        # connect function requirements of proxies
        if not self.graph().connect_functions():
            return False

        return True

    def solve_dependencies(self):

        self.graph().build_component_graph()

        # check/expand explicit routes (uses protocol to solve compatibility problems)
        if not self.graph().solve_routes():
            return False

        # solve pending requirements
        # warn if multiple candidates exist and dependencies are not decidable
        if not self.graph().solve_pending():
            return False

        if not self.graph().insert_muxers():
            return False

        # (heuristically) map unmapped components to lowest subsystem
        if not self.graph().map_unmapped_components():
            return False

        # merge non-singleton components
        self.graph().merge_components(singleton=False)

        return True

    def parent_services(self):
        parent_services = set()

        if self.root.find("parent-provides") is not None:
            for p in self.root.find("parent-provides").findall("service"):
                parent_services.add(p.get("name"))

        return parent_services

    def system_specs(self):
        return self.specs

    def provided_functions(self):
        return self.graph().functions

class ConfigModelParser:

    def __init__(self, config_model_file):
        self._file = config_model_file
        self._tree = ET.parse(self._file)
        self._root = self._tree.getroot()

        self._structure = { "binary" : { "required-attrs" : ["name"], "children" : { "component" : { "min" : 0,
                                                                                                     "required-attrs" : ["name"],
                                                                                                     "optional-attrs" : ["version"]
                                                                                                   } }
                            },
                            "component" : { "required-attrs" : ["name"], "optional-attrs" : ["singleton", "version"], "children" : {
                                "provides" : { "children" : { "service" : { "required-attrs" : ["name"],
                                                                            "optional-attrs" : ["max_clients",
                                                                                "filter", "type"] } } },
                                "requires" : { "children" : { "service" : { "required-attrs" : ["name"],
                                                                            "optional-attrs" : ["label", "filter"],
                                                                            "children" : {
                                                                                "exclude-component" : { 
                                                                                    "required-attrs" : ["name"],
                                                                                    "optional-attrs" : ["version_above", "version_below"]
                                                                                    }
                                                                                }},
                                                              "rte"     : { "max" : 1, "required-attrs" : ["name"] },
                                                              "spec"    : { "required-attrs" : ["name"] } } },
                                "proxy"    : { "required-attrs" : ["carrier"] },
                                "function"    : { "required-attrs" : ["name"] },
                                "filter"   : { "max" : 1, "optional-attrs" : ["alias"], "children" : {
                                    "add"    : { "required-attrs" : ["tag"] },
                                    "remove" : { "required-attrs" : ["tag"] },
                                    "reset"  : { "required-attrs" : ["tag"] },
                                    }
                                },
                                "mux"      : { "required-attrs" : ["service"] },
                                "protocol" : { "required-attrs" : ["from", "to"] },
                                "defaults" : { "leaf" : False },
                                }
                            },
                            "composite" : { "optional-attrs" : ["name"], "children" : {
                                "provides" : { "children" : { "service" : { "required-attrs" : ["name"],
                                                                            "optional-attrs" : ["max_clients"] } } },
                                "requires" : { "children" : { "service" : { "required-attrs" : ["name"],
                                                                            "optional-attrs" : ["label", "filter", "function"] } } },
                                "proxy"    : { "required-attrs" : ["carrier"] },
                                "function"    : { "required-attrs" : ["name"] },
                                "filter"   : { "max" : 1, "children" : {
                                    "add"    : { "required-attrs" : ["tag"] },
                                    "remove" : { "required-attrs" : ["tag"] },
                                    "reset"  : { "required-attrs" : ["tag"] },
                                    }
                                },
                                "mux"      : { "required-attrs" : ["service"] },
                                "protocol" : { "required-attrs" : ["from", "to"] },
                                "pattern"  : { "min" : 1, "children" : {
                                    "component" : { "min" : 1, "required-attrs" : ["name"], "children" : {
                                        "requires" : { "max" : 1, "children" : { "service" : { "required-attrs" : ["name"],
                                                                                               "optional-attrs" : ["label", "filter", "function"] } } },
                                        "route" : { "max" : 1, "children" : {
                                            "service" :  { "required-attrs" : ["name"], "optional-attrs" : ["label"],  "children" : {
                                                "external"  : { "optional-attrs" : ["function"] },
                                                "child"    : { "required-attrs" : ["name"] }
                                                }}
                                            }},
                                        "expose" : { "max" : 1, "children" : {
                                            "service" : { "required-attrs" : ["name"] }
                                            }},
                                        "config" : { "leaf" : False }
                                        }}
                                    }}
                                }
                            },
                            "system" : { "max" : 1, "children" : {
                                "provides" : { "max" : 1, "children" : {
                                    "spec"    : { "required-attrs" : ["name"] },
                                    "rte"     : { "required-attrs" : ["name"] },
                                    "service" : { "required-attrs" : ["name"] }
                                    }},
                                "child"     : { "optional-attrs" : ["function","component","composite","name"], "children" : {
                                    "route" : { "max" : 1, "children" : {
                                        "service" :  { "required-attrs" : ["name"], "optional-attrs" : ["label"],  "children" : {
                                            "child"    : { "required-attrs" : ["name"] }
                                            }}
                                        }},
                                    "config"   : { "leaf" : False },
                                    "resource" : { "required-attrs" : ["name", "quantum"] },
                                    }},
                                "default-routes" : { "leaf" : False },
                                "subsystem" : { "required-attrs" : ["name"], "recursive-children" : True }
                                }},
                          }

        # find <config_model>
        if self._root.tag != "config_model":
            self._root = self._root.find("config_model")
            if self._root == None:
                raise Exception("Cannot find <config_model> node.")

    def _find_function_by_name(self, name):
        function_providers = list()
        # iterate components
        for c in self._root.findall("component"):
            for f in self._find_element_by_attribute("function", { "name" : name }, root=c):
                function_providers.append(c)

        # iterate composites
        for c in self._root.findall("composite"):
            for f in self._find_element_by_attribute("function", { "name" : name }, root=c):
                function_providers.append(c)

        return function_providers

    def _find_element_by_attribute(self, elementname, attrs=dict(), root=None):
        if root is None:
            root = self._root

        # non-recursively iterate nodes <'elementname'>
        elements = list()
        for e in root.findall(elementname):
            match = True
            for attr in attrs.keys():
                if e.get(attr) != attrs[attr]:
                    match = False
                    break

            if match:
                elements.append(e)

        return elements

    def _get_component_classes(self, component_node):
        classes = set()
        if component_node.find("protocol") is not None:
            classes.add("protocol")

        if component_node.find("proxy") is not None:
            classes.add("proxy")

        if component_node.find("filter") is not None:
            classes.add("filter")

        if component_node.find("mux") is not None:
            classes.add("mux")

        if component_node.find("provides") is not None:
            if component_node.find("function") is not None:
                classes.add("function")

        return classes

    def _find_component_by_class(self, classification=None):
        components = list()

        for c in self._root.findall("component"):
            classes = self._get_component_classes(c)
            if classification is None and len(classes) == 0:
                components.append(c)
            elif classification is not None and classification in classes:
                components.append(c)

        for c in self._root.findall("composite"):
            classes = self._get_component_classes(c)
            if classification is None and len(classes) == 0:
                components.append(c)
            elif classification is not None and classification in classes:
                components.append(c)

        return components

    def _find_provisions(self, node="service", name=None):
        provisions = list()
        for p in self._root.iter("provides"):
            for s in p.findall(node):
                if name is None or s.get("name") == name:
                    provisions.append(s)

        # also get provisions from <parent-provides> in <system>
        for p in self._root.iter("parent-provides"):
            for s in p.findall(node):
                if name is None or s.get("name") == name:
                    provisions.append(s)

        return provisions

    def _find_proxies(self, service):
        result = set()
        for p in self._find_component_by_class('proxy'):
            if p.find('provides').find('service').get('name') == service:
                result.add(p)

        return result

    # check whether all function names are only provided once
    def check_functions_unambiguous(self):
        # set of known function names
        functionnames = set()

        # iterate all provisions and function names
        for p in self._root.iter("provides"):
            for f in p.findall("function"):
                if f.get("name") in functionnames:
                    logging.info("Function '%s' is not unambiguous." % f.get("name"))
                else:
                    functionnames.add(f.get("name"))

    # check whether all component names are only defined once
    def check_components_unambiguous(self):
        # set of known component names
        names = set()
        versioned_names_checked = set()

        # iterate atomic components
        for c in self._root.findall("component"):
            if c.get("name") in names:
                if c.get("name") not in versioned_names_checked:
                    # only check once whether all components with this name have a version
                    components = self._find_element_by_attribute("component", {"name" : c.get("name")})
                    versions = set()
                    for comp in components:
                        if "version" not in comp.keys():
                            logging.error("Component '%s' is not unambiguous and has no version." % c.get("name"))
                        elif comp.get("version") in versions:
                            logging.error("Component '%s' with version '%s' is ambiguous." % (c.get("name"), comp.get("version")))
                        else:
                            versions.add(comp.get("version"))

                    versioned_names_checked.add(c.get("name"))
            else:
                names.add(c.get("name"))

    # check whether components are unambiguously classified as function, filter, mux, proxy, protocol or None
    def check_classification_unambiguous(self):
        for c in self._root.findall("component"):
            classes = self._get_component_classes(c)
            if len(classes) > 1:
                logging.warn("Component '%s' is ambiguously classified as: %s" % (c.get("name"), classes))

        for c in self._root.findall("composite"):
            classes = self._get_component_classes(c)
            if len(classes) > 1:
                logging.warn("Composite '%s' is ambiguously classified as: %s" % (c.get("name"), classes))

    def _check_provisions(self, component):
        if component.find("provides") is None:
            return

        provides = set()
        for p in component.find("provides").findall("service"):
            # the same service cannot be provided twice
            if p.get("name") in provides:
                logging.error("Found multiple provision of service '%s'." % (p.get("name")))
            else:
                provides.add(p.get("name"))

    def _check_requirements(self, component):
        if component.find("requires") is None:
            return

        services = set()
        for r in component.find("requires").findall("service"):
            # service required twice must be distinguished by label
            if r.get("name") in services:
                labels = set()
                functions = set()
                if "label" not in r.keys() and "function" not in r.keys():
                    logging.error("Requirement <service name=\"%s\" /> is ambiguous and must therefore specify a label." %(r.get("name")))
                elif r.get("label") in labels:
                    logging.error("Requirement <service name=\"%s\" label=\"%s\" /> is ambiguous" % (r.get("name"), r.get("label")))
                elif r.get("function") in functions:
                    logging.error("Requirement <service name=\"%s\" function=\"%s\" /> is ambiguous" % (r.get("name"), r.get("function")))
                elif "label" in r.keys():
                    labels.add(r.get("label"))
                elif "function" in r.keys():
                    functions.add(r.get("function"))
            else:
                services.add(r.get("name"))

            # referenced filter must be defined
            # FIXME check in a later stage that filter tags of connected component are correct (analysis engine)

        # functions must not be required twice
        functions = set()
        for f in component.find("requires").findall("function"):
            if f.get("name") in functions:
                logging.error("Requirement <function name=\"%s\" /> is ambiguous." %(f.get("name")))
            else:
                functions.add(f.get("name"))

        # required services must be available
        for s in services:
            provisions = self._find_provisions("service", s)
            if len(provisions) == 0:
                logging.error("Requirement <service name=\"%s\" /> cannot be satisfied." % s)

        # required functions must be available
        for f in functions:
            provisions = self._find_provisions("function", f)
            if len(provisions) == 0:
                logging.error("Requirement <function name=\"%s\" /> cannot be satisfied." % f)

        # required rte must be available
        for r in component.find("requires").findall("rte"):
            provisions = self._find_provisions("rte", r.get("name"))
            if len(provisions) == 0:
                logging.error("Requirement <rte name=\"%s\" /> cannot be satisfied." % r.get("name"))

    def _check_proxy(self, component, proxy):
        carrier = proxy.get("carrier")

        provideproxy = None
        for p in component.find("provides").findall("service"):
            if p.get("name") != carrier:
                if provideproxy is None:
                    provideproxy = p.get("name")
                else:
                    logging.error("Proxy '%s' provides multiple services." % (component.get("name")))

        requireproxy = None
        for r in component.find("requires").findall("service"):
            if r.get("name") != carrier:
                if requireproxy is None:
                    requireproxy = r.get("name")
                else:
                    logging.error("Proxy '%s' requires multiple services." % (component.get("name")))

        # only a single (and the same) service must be provided and required
        if provideproxy != requireproxy:
            logging.warning("Proxy '%s' does not provide and require the same service." % component.get("name"))

    def _check_protocol(self, component, protocol):
        required = protocol.get("from")
        provided = protocol.get("to")

        if len(self._find_element_by_attribute("service", { "name" : required }, component.find("requires"))) == 0:
            logging.error("Protocol from service '%s' cannot be implemented by component '%s' due to missing service requirement." % (required, component.get("name")))

        if len(self._find_element_by_attribute("service", { "name" : provided }, component.find("provides"))) == 0:
            logging.error("Protocol to service '%s' cannot be implemented by component '%s' due to missing service provision." % (provided, component.get("name")))

    def _check_mux(self, component, mux):
        service = mux.get("service")
        if len(self._find_element_by_attribute("service", { "name" : service }, component.find("requires"))) == 0:
            logging.error("Mux of service '%s' cannot be implemented by component '%s' due to missing service requirement." % (service, component.get("name")))

        if len(self._find_element_by_attribute("service", { "name" : service }, component.find("provides"))) == 0:
            logging.error("Mux of service '%s' cannot be implemented by component '%s' due to missing service provision." % (service, component.get("name")))

    def _check_filter(self, component, filter):
        # nothing to be done (yet)
        return

    def _check_pattern(self, composite, pattern):

        required_services = dict()
        provided_services = dict()

        for c in pattern.findall("component"):
            cname = c.get("name")

            required_services[cname] = { "specified" : set(), "used" : set(), "external" : set() }
            provided_services[cname] = { "specified" : set(), "used" : set(), "exposed" : set() }

            # referenced components must be specified 
            cspecs = self._find_element_by_attribute("component", { "name" : cname })
            if len(cspecs) == 0:
                logging.error("Pattern of composite '%s' references unspecified component '%s'." %
                        (composite.get("name"), cname))

            # store specified service requirements/provisions
            for cspec in cspecs:
                tmp = set()
                if cspec.find("requires") is not None:
                    for s in cspec.find("requires").findall("service"):
                        tmp.add(s.get("name"))
                required_services[cname]["specified"].update(tmp)

                tmp = set()
                if cspec.find("provides") is not None:
                    for s in cspec.find("provides").findall("service"):
                        tmp.add(s.get("name"))
                provided_services[cname]["specified"].update(tmp)

            # references in <route> must be specified
            if c.find("route") is not None:
                for s in c.find("route").findall("service"):
                    sname = s.get("name")
                    required_services[cname]["used"].add(sname)

                    for cspec in cspecs:
                        if len(self._find_element_by_attribute("service", { "name" : sname }, cspec.find("requires"))) == 0:
                            logging.error("Routing of unknown service requirement to '%s' found for component '%s' in composite '%s'." % (sname, cname, composite.get("name")))

#                    if s.find("function") != None:
#                        fname = s.find("function").get("name")
#                        if len(self._find_element_by_attribute("function", { "name" : fname }, composite.find("requires"))) == 0:
#                            logging.error("Routing of service '%s' to function '%s' does not match composite spec '%s'." % (sname, fname, composite.get("name")))

                    if s.find("child") != None:
                        chname = s.find("child").get("name")
                        if len(self._find_element_by_attribute("component", { "name" : chname }, pattern)) == 0:
                            logging.error("Routing of service '%s' to child '%s' of composite '%s' not possible." % (sname, chname, composite.get("name")))
                        else:
                            provided_services[chname]["used"].add(sname)

                    if s.find("external") != None:
                        required_services[cname]["external"].add(sname)

            # references in <expose> must be specified
            if c.find("expose") is not None:
                for s in c.find("expose").findall("service"):
                    sname = s.get("name")
                    provided_services[cname]["used"].add(sname)
                    provided_services[cname]["exposed"].add(sname)
                    if len(self._find_element_by_attribute("service", { "name" : sname }, composite.find("provides"))) == 0:
                        logging.error("Exposed service '%s' does not match composite spec '%s'." % (sname, composite.get("name")))

        # required external service must be pending exactly once
        # or explicitly routed to external service
        if composite.find("requires") is not None:
            for s in composite.find("requires").findall("service"):
                sname = s.get("name")
                pending_count = 0
                for r in required_services.values():
                    if sname in r['external']:
                        pending_count = 1
                        break

                    if sname in r["specified"] - r["used"]:
                        pending_count += 1

                if pending_count != 1:
                    logging.error("Service '%s' required by composite '%s' cannot be identified in pattern." % (sname, composite.get("name")))

        # provided external service must be either exposed or pending exactly once
        if composite.find("provides") is not None:
            for s in composite.find("provides").findall("service"):
                sname = s.get("name")
                exposed_count = 0
                pending_count = 0
                for p in provided_services.values():
                    if sname in p["exposed"]:
                        exposed_count += 1
                    if sname in p["specified"] - p["used"]:
                        pending_count += 1

                if exposed_count > 1:
                    logging.error("Service '%s' exposed multiple times in composite '%s'." % (sname, composite.get("name")))
                elif exposed_count == 0 and pending_count != 1:
                    logging.error("Service '%s' provided by composite '%s' cannot be identified in pattern." % (sname, composite.get("name")))

    # perform model check for <component> nodes: 
    def check_atomic_components(self):
        for c in self._root.findall("component"):
            self._check_provisions(c)
            self._check_requirements(c)

            # check <proxy>
            for p in c.findall("proxy"):
                self._check_proxy(c, p)

            # check <protocol>
            for p in c.findall("protocol"):
                self._check_protocol(c, p)

            # check <mux>
            for m in c.findall("mux"):
                self._check_mux(c, m)

            # check <filter>
            for f in c.findall("filter"):
                self._check_filter(c, f)

    # perform model check for <composite> nodes: 
    def check_composite_components(self):
        for c in self._root.findall("composite"):
            self._check_provisions(c)
            self._check_requirements(c)

            # check <proxy>
            for p in c.findall("proxy"):
                self._check_proxy(c, p)

            # check <protocol>
            for p in c.findall("protocol"):
                self._check_protocol(c, p)

            # check <mux>
            for m in c.findall("mux"):
                self._check_mux(c, m)

            # check <filter>
            for f in c.findall("filter"):
                self._check_filter(c, f)

            # check <pattern>
            for p in c.findall("pattern"):
                self._check_pattern(c, p)

    def check_system(self):
        # check function/composite/component references, compatibility and routes in system and subsystems

        system = SystemConfig(self._root.find("system"), self)
        system.parse()

        if not system.match_specs():
            logging.critical("abort")
            return False

        if not system.select_rte():
            logging.critical("abort")
            return False

        if not system.filter_by_function_requirements():
            logging.critical("abort")
            return False

        # connect functions
        if not system.connect_functions():
            logging.critical("abort")
            return False

        # draw query_graph (for devel/debugging/validation)
        if args.dotpath is not None:
            system.graph().write_query_dot(args.dotpath+"query_graph.dot")

        if not system.solve_dependencies():
            logging.critical("abort")
            return False

        if args.dotpath is not None:
            system.graph().write_component_dot(args.dotpath+"component_graph.dot")
            system.graph().write_subsystem_dot(args.dotpath+"subsystem_graph.dot")

        return True

    # check whether binaries are pointing to specified components
    def check_binaries(self):
        for b in self._root.findall("binary"):
            components = b.findall("component")
            if len(components) > 0:
                for c in components:
                    # find component by name
                    if len(self._find_element_by_attribute("component", { "name" : c.get("name") })) == 0:
                        logging.error("Binary '%s' refers to non-existent component '%s'." %(b.get("name"), c.get("name")))
            else:
                # find component by binary name
                if len(self._find_element_by_attribute("component", { "name" : b.get("name") })) == 0:
                    logging.error("Binary '%s' refers to non-existent component '%s'." %(b.get("name"), b.get("name")))

    # check XML structure
    def check_structure(self, root=None, structure=None):
        if root is None:
            root = self._root
        if structure is None:
            structure = self._structure

        node_count = dict()
        # iterate direct child nodes
        for node in root:
            if node.tag in structure.keys():
                # count number of appearances
                if node.tag in node_count:
                    node_count[node.tag] += 1
                else:
                    node_count[node.tag] = 1

                # check node attributes
                attr_present = node.keys()
                attr_required = list()
                attr_optional = list()
                if "required-attrs" in structure[node.tag]:
                    attr_required = structure[node.tag]["required-attrs"]
                if "optional-attrs" in structure[node.tag]:
                    attr_optional = structure[node.tag]["optional-attrs"]
                attr_allowed  = attr_required + attr_optional

                for attr in attr_present:
                    if attr not in attr_allowed:
                        logging.error("Unexpected attribute '%s' of node '<%s>'." % (attr, node.tag))

                for attr in attr_required:
                    if attr not in attr_present:
                        logging.error("Required attribute '%s' not found for node '<%s>'." % (attr, node.tag))

                # check children
                leaf = True
                if "leaf" in structure[node.tag]:
                    leaf = structure[node.tag]["leaf"]

                if "children" in structure[node.tag]:
                    self.check_structure(node, structure[node.tag]["children"])
                elif "recursive-children" in structure[node.tag] and structure[node.tag]["recursive-children"]:
                    self.check_structure(node, structure)
                elif leaf:
                    self.check_structure(node, dict())
                
            else:
                logging.error("Unexpected node '<%s>' below '<%s>'." % (node.tag, root.tag))

        # check node_count
        for tag in structure.keys():
            found = 0
            if tag in node_count:
                found = node_count[tag]

            if "min" in structure[tag]:
                if found < structure[tag]["min"]:
                    logging.error("Node '<%s>' must be present %d times below '<%s>' (found %d)." % 
                            (tag, structure[tag]["min"], root.tag, found))
            if "max" in structure[tag]:
                if found > structure[tag]["max"]:
                    logging.error("Node '<%s>' must not be present more than %d times below '<%s>' (found %d)." % 
                            (tag, structure[tag]["max"], root.tag, found))
                


=======
>>>>>>> 461a0141
if __name__ == '__main__':

    logging.basicConfig(format='%(levelname)s: %(message)s')
    logging.getLogger().setLevel(logging.INFO)

    cfg = cfgparser.Repository(args.file, args.schema)
    cfg.check_functions_unambiguous()
    cfg.check_components_unambiguous()
    cfg.check_classification_unambiguous()
    cfg.check_binaries()
    cfg.check_atomic_components()
    cfg.check_composite_components()

    mcc = lib.SimpleMcc(repo=cfg)
    mcc.search_config(args.file, args.schema, args)<|MERGE_RESOLUTION|>--- conflicted
+++ resolved
@@ -20,2079 +20,6 @@
 # main section #
 ################
 
-<<<<<<< HEAD
-class Edge:
-    def __init__(self, source, target, attr):
-        self.source = source
-        self.target = target
-        self.attr   = attr
-
-# wrapper class to allow multiple nodes of the same component
-class Component:
-    def __init__(self, xml_node):
-        self.xml = xml_node
-
-    def route_to(self, system_graph, service, component, label=None):
-        # check component specifications
-        if not self.requires(service):
-            logging.error("Cannot route service '%s' of component '%s' which does not require this service." % (service, self.xml.get('name')))
-            return False
-
-        if not component.provides(service):
-            logging.error("Cannot route service '%s' to component '%s' which does not provide this service." % (service, component.xml.get('name')))
-            return False
-
-        # add edge
-        attribs = {'service' : service}
-        if label is not None and label != 'None':
-            attribs['label'] = label
-
-        return system_graph.add_component_edge(self, component, attribs)
-
-    def max_clients(self, name):
-        if self.xml.find('provides') is not None:
-            for s in self.xml.find('provides').findall('service'):
-                if s.get('name') == name:
-                    if 'max_clients' in s.keys():
-                        return int(s.get('max_clients'))
-
-        return float('inf')
-
-    def connections(self, system_graph, name):
-        i = 0
-        for e in system_graph.component_in_edges(self):
-            if e.attr['service'] == name:
-                i += 1
-
-        return i
-
-    def connected(self, system_graph, name, label):
-        for e in system_graph.component_out_edges(self):
-            if e.attr['service'] == name:
-                if label is not None and label != 'None':
-                    if 'label' in e.attr and e.attr['label'] == label:
-                        return True
-                else:
-                    return True
-
-        return False
-
-    def provides(self, name, provisiontype='service'):
-        if self.xml.find('provides') is not None:
-            for s in self.xml.find('provides').findall(provisiontype):
-                if s.get('name') == name:
-                    return True
-
-        return False
-
-    def requires(self, name, requirementtype='service'):
-        if self.xml.find('requires') is not None:
-            for s in self.xml.find('requires').findall(requirementtype):
-                if s.get('name') == name:
-                    return True
-
-        return False
-
-    def is_comp(self, component):
-        return component is self.xml
-
-    def component(self):
-        return self.xml
-
-class PatternManager:
-    def __init__(self, composite, repo):
-        self.patterns = dict()
-        self.repo = repo
-
-        self.parse_patterns(composite)
-
-    def parse_patterns(self, composite):
-        if composite in self.patterns.keys():
-            return
-
-        patterns = { "dismissed" : set(), "options" : set() }
-        for p in composite.findall("pattern"):
-            if "chosen" not in patterns.keys():
-                patterns["chosen"] = p
-
-            patterns["options"].add(p)
-
-        self.patterns[composite] = patterns
-
-    def get_alternatives(self, composite):
-        self.parse_patterns(composite)
-        return self.patterns[composite]['options'] - self.patterns[composite]['dismissed']
-
-    def find_compatible(self, composite, callback):
-        self.parse_patterns(composite)
-
-        found = False
-        for alt in self.get_alternatives(composite):
-            if self.compatible(alt, callback):
-                if not found:
-                    self.patterns[composite]['chosen'] = alt
-                    found = True
-            else:
-                self.patterns[composite]['dismissed'].add(alt)
-
-        return found
-
-    def compatible(self, pattern, callback):
-        # find components, error if not unambiguous
-        for c in pattern.findall("component"):
-            if not callback(self._get_component_from_repo(c)):
-                logging.info("Pattern incompatible")
-                return False
-
-        return True
-
-    def _get_component_from_repo(self, c):
-        matches = self.repo._find_element_by_attribute("component", { "name" : c.get("name") })
-        if len(matches) > 1:
-            logging.critical("Pattern references ambiguous component '%s'." % c.get("name"))
-
-        return matches[0]
-
-    def components(self, composite):
-        components = set()
-        for c in self.patterns[composite]['chosen'].findall("component"):
-            components.add(self._get_component_from_repo(c))
-
-        return components
-
-    def component_exposing_service(self, composite, servicename):
-        result = set()
-        for c in self.patterns[composite]['chosen'].findall('component'):
-            if c.find('expose') is not None:
-                for s in c.find('expose').findall('service'):
-                    if s.get('name') == servicename:
-                        result.add(self._get_component_from_repo(c))
-
-        if len(result) == 0:
-            logging.error("Service '%s' is not exposed by pattern." % servicename)
-
-        elif len(result) > 1:
-            logging.error("Service '%s' is exposed multiple times by pattern." % servicename)
-
-        return result.pop()
-
-    def components_requiring_external_service(self, composite, functionname, servicename, label=None):
-        result = set()
-        for c in self.patterns[composite]['chosen'].findall('component'):
-            if c.find('route') is not None:
-                for s in c.find('route').findall('service'):
-                    if s.get('name') == servicename:
-                        slabel = None
-                        if 'label' in s.keys():
-                            slabel = s.get('label')
-
-                        if label is None or slabel == label:
-                            if s.find('external') is not None:
-                                if functionname is not None:
-                                    if 'function' in s.find('external').keys() and s.find('external').get('function') == functionname:
-                                        result.add((self._get_component_from_repo(c), slabel))
-                                else:
-                                    result.add((self._get_component_from_repo(c), slabel))
-                        else:
-                            logging.info("label mismatch %s != %s" % (slabel, label))
-
-        return result
-
-    def add_to_graph(self, composite, system_graph):
-        child_lookup = dict()
-        name_lookup = dict()
-        # first, add all components and create lookup table by child name
-        for c in self.patterns[composite]['chosen'].findall("component"):
-            component = system_graph.add_component(self._get_component_from_repo(c))
-            name_lookup[c.get('name')] = component
-            child_lookup[c] = component
-
-        # second, add connections
-        for c in self.patterns[composite]['chosen'].findall("component"):
-            if c.find('route') is not None:
-                for s in c.find('route').findall('service'):
-                    if s.find('child') is not None:
-                        name = s.find('child').get('name')
-                        if name not in name_lookup:
-                            logging.critical("Cannot satisfy internal route to child '%s' of pattern." % name)
-                        else:
-                            child_lookup[c].route_to(system_graph, s.get('name'), name_lookup[name], s.get('label'))
-
-        # return set of added nodes
-        return child_lookup.values()
-
-class SystemGraph:
-    def __init__(self, repo):
-        # the query graph contains the requested functions/composites/components (as nodes) and their explicit routes (edges)
-        self.query_graph = nx.DiGraph()
-
-        # the component graph models the selected atomic components (as nodes) and their service routes (as edges)
-        self.component_graph = nx.DiGraph()
-        self.mapping_component2query = dict() # map nodes to nodes in query graph
-        self.mapping_session2query = dict()   # map edges to edges in query graph
-
-        # the subsystem graph models the hierarchical structure of the subsystems
-        self.subsystem_graph = nx.DiGraph()
-        self.mapping_query2subsystem = dict() # map nodes in query graph to nodes
-        self.subsystem_root = None
-
-        self.mapping_proxy2subsystem = dict()
-
-        self.repo = repo
-
-        self.functions = dict()
-
-        self.node_type_styles = { "subsystem" : ["shape=tab", "colorscheme=set39", "fillcolor=2", "style=filled"],
-                                  "function"  : "shape=rectangle, colorscheme=set39, fillcolor=5, style=filled",
-                                  "composite" : "shape=component, colorscheme=set39, fillcolor=9, style=filled",
-                                  "component" : "shape=component, colorscheme=set39, fillcolor=6, style=filled" }
-        
-        self.edge_type_styles = { "subsystem"   : "",
-                                  "service"     : "arrowhead=normal",
-                                  "function"    : "arrowhead=normal, style=dotted, colorscheme=set39, color=3",
-                                  "mapping"     : "arrowhead=none, style=dashed, color=dimgray" }
-
-    def add_subsystem(self, subsystem, parent=None):
-        self.subsystem_graph.add_node(subsystem)
-
-        if parent is not None:
-            if parent not in self.subsystem_graph:
-                raise Exception("Cannot find parent '%s' in subsystem graph." % parent)
-            self.subsystem_graph.add_edge(parent, subsystem)
-        else:
-            self.subsystem_root = subsystem
-
-    def add_query(self, child, subsystem):
-        # FIXME reset/invalidate component graph
-        assert(len(self.component_graph) == 0)
-
-        self.query_graph.add_node(child, dismissed=set())
-        self.mapping_query2subsystem[child] = subsystem
-
-        if "component" in child.keys():
-            components = self.repo._find_element_by_attribute("component", { "name" : child.get("component") })
-            if len(components) == 0:
-                logging.error("Cannot find referenced child component '%s'." % child.get("component"))
-            else:
-                if len(components) > 1:
-                    logging.info("Multiple candidates found for child component '%s'." % child.get("component"))
-
-                self.query_graph.node[child]['chosen']    = components[0]
-                self.query_graph.node[child]['options']   = set(components)
-
-        elif "composite" in child.keys():
-            components = self.repo._find_element_by_attribute("composite", { "name" : child.get("composite") })
-            if len(components) == 0:
-                logging.error("Cannot find referenced child composite '%s'." % child.get("composite"))
-            else:
-                if len(components) > 1:
-                    logging.info("Multiple candidates found for child composite '%s'." % child.get("composite"))
-
-                self.query_graph.node[child]['chosen']    = components[0]
-                self.query_graph.node[child]['options']   = set(components)
-                self.query_graph.node[child]['patterns']  = PatternManager(components[0], self.repo)
-
-        elif "function" in child.keys():
-            functions = self.repo._find_function_by_name(child.get("function"))
-            
-            if len(functions) == 0:
-                logging.error("Cannot find referenced child function '%s'." % child.get("function"))
-            else:
-                if len(functions) > 1:
-                    logging.info("Multiple candidates found for child function '%s'." % child.get("function"))
-
-                self.query_graph.node[child]['chosen']    = functions[0]
-                self.query_graph.node[child]['options']   = set(functions)
-                if functions[0].tag == "composite":
-                    self.query_graph.node[child]['patterns']  = PatternManager(functions[0], self.repo)
-                self.add_function(child.get("function"), child)
-
-    def parse_routes(self):
-        # parse routes between children
-        for child in self.query_graph.nodes():
-            if child.find("route") is not None:
-                for s in child.find("route").findall("service"):
-                    if s.find("child") is not None:
-                        for target in self.query_graph.nodes():
-                            if target.get("name") == s.find("child").get("name"):
-                                # we check later whether the target component actually provides this service
-                                edge = self.add_query_edge(child, target, {'service' : s.get("name")})
-                                if 'label' in s.keys():
-                                    edge.attr['label'] = s.get('label')
-                                break
-                            elif target.get("function") == s.find("child").get("name"):
-                                # we check later whether the target component actually provides this service
-                                edge = self.add_query_edge(child, target, {'service' : s.get("name"), 'function' : target.get('function')})
-                                if 'label' in s.keys():
-                                    edge.attr['label'] = s.get('label')
-                                break
-                    else:
-                        raise Exception("ERROR")
-        return
-
-    def add_function(self, name, child):
-        if name in self.functions.keys():
-            loggging.error("Function '%s' cannot be present multiple times." % name) 
-        else:
-            self.functions[name] = child
-
-    def subsystems(self, subsystem):
-        return self.subsystem_graph.successors(subsystem)
-
-    def children(self, subsystem):
-        if subsystem is None:
-            return self.query_graph.nodes()
-
-        children = set()
-        for child in self.mapping_query2subsystem.keys():
-            if self.mapping_query2subsystem[child] == subsystem:
-                children.add(child)
-
-        return children
-
-    def explicit_routes(self, child):
-        res_in = list()
-        for e in self.query_in_edges(child):
-            res_in.append(e.attr)
-
-        res_out = list()
-        for e in self.query_out_edges(child):
-            res_out.append(e.attr)
-
-        return res_in, res_out
-
-    def get_alternatives(self, child):
-        return self.query_graph.node[child]['options'] - self.query_graph.node[child]['dismissed']
-
-    def get_options(self, child):
-        return self.query_graph.node[child]['options']
-
-    def provisions(self, child, provisiontype='service'):
-        result = set()
-        chosen = self.query_graph.node[child]['chosen']
-        if chosen.find("provides") is not None:
-            for p in chosen.find("provides").findall(provisiontype):
-                result.add(p.get('name'))
-
-        return result
-
-    def components(self, child):
-        chosen = self.query_graph.node[child]['chosen']
-        if chosen.tag == "component":
-            return set([chosen])
-        else: # composite
-            return self.query_graph.node[child]['patterns'].components(chosen)
-
-    def choose_component(self, child, component):
-        # FIXME reset/invalidate component graph
-        assert(len(self.component_graph) == 0)
-        # FIXME we might wanna check whether 'component' is in 'options' - 'dismissed'
-        self.query_graph.node[child]['chosen'] = component
-
-    def exclude_component(self, child, component):
-        # FIXME we might wanna check whether 'component' is in 'options'
-        self.query_graph.node[child]['dismissed'].add(component)
-
-    def _compatible(self, child, component, callback, check_pattern):
-        if not callback(component, child):
-            return False
-        elif component.tag == "composite" and check_pattern:
-            return self.query_graph.node[child]['patterns'].find_compatible(component, callback)
-
-        return True
-
-    def find_compatible_component(self, child, callback, check_pattern=True):
-        # FIXME reset/invalidate component graph
-        assert(len(self.component_graph) == 0)
-
-        found = False
-        # try non-dismissed alternatives
-        for alt in self.get_alternatives(child):
-            if self._compatible(child, alt, callback, check_pattern):
-                if not found:
-                    self.choose_component(child, alt)
-                    found = True
-            else:
-                self.exclude_component(child, alt)
-
-        if not found:
-            names = [ x.get("name") for x in self.get_options(child) ]
-            logging.error("No compatible component found for child '%s' among %s." % (child.attrib, names))
-            return False
-
-        return True
-
-    def connect_functions(self):
-        for child in self.query_graph.nodes():
-            chosen = self.query_graph.node[child]['chosen']
-            patternmanager = None if 'patterns' not in self.query_graph.node[child] else self.query_graph.node[child]['patterns']
-            if patternmanager is not None:
-                for c in patternmanager.patterns[chosen]['chosen'].findall('component'):
-                    if c.find('route') is not None:
-                        for s in c.find('route').findall('service'):
-                            if s.find('external') is not None and s.find('external').get('function') is not None:
-                                fname = s.find('external').get('function')
-                                provider = self.functions[fname]
-
-                                slabel = None
-                                if 'label' in s.keys():
-                                    slabel = s.get('label')
-
-                                sname = s.get('name')
-
-                                # skip if edge already exists
-                                exists = False
-                                for e in self.query_out_edges(child):
-                                    if ('label' not in e.attr or e.attr['label'] == slabel) and e.attr['service'] == sname:
-                                        if 'function' in e.attr:
-                                            if e.attr['function'] == fname:
-                                                exists = True
-                                        else:
-                                            exists = True
-
-                                if not exists:
-                                    self.add_query_edge(child, provider, { 'service' : sname, 'label' : slabel, 'function' : fname})
-
-        return True
-
-    def query_in_edges(self, node):
-        edges = list()
-        for (s, t, d) in self.query_graph.in_edges(node, data=True):
-            edges = edges + d['container']
-
-        return edges
-
-    def query_out_edges(self, node):
-        edges = list()
-        for (s, t, d) in self.query_graph.out_edges(node, data=True):
-            edges = edges + d['container']
-
-        return edges
-
-    def query_edges(self, nbunch=None):
-        edges = list()
-        for (s, t, d) in self.query_graph.edges(nbunch=nbunch, data=True):
-            edges = edges + d['container']
-
-        return edges
-
-    def add_query_edge(self, s, t, attr):
-        edge = Edge(s, t, attr)
-        if self.query_graph.has_edge(s, t):
-            self.query_graph.edge[s][t]['container'].append(edge)
-        else:
-            self.query_graph.add_edge(s, t, { 'container' : [edge] })
-
-        return edge
-
-    def remove_query_edge(self, edge):
-        if self.query_graph.has_edge(edge.source, edge.target):
-            self.query_graph.edge[edge.source][edge.target]['container'].remove(edge)
-            if len(self.query_graph.edge[edge.source][edge.target]['container']) == 0:
-                self.query_graph.remove_edge(edge.source, edge.target)
-        else:
-            raise Exception("trying to remove non-existing edge")
-
-    def add_component(self, component_xml):
-        node = Component(component_xml)
-        self.component_graph.add_node(node)
-        return node
-
-    def component_in_edges(self, node):
-        edges = list()
-        for (s, t, d) in self.component_graph.in_edges(node, data=True):
-            edges = edges + d['container']
-
-        return edges
-
-    def component_out_edges(self, node):
-        edges = list()
-        for (s, t, d) in self.component_graph.out_edges(node, data=True):
-            edges = edges + d['container']
-
-        return edges
-
-    def component_edges(self, nbunch=None):
-        edges = list()
-        for (s, t, d) in self.component_graph.edges(nbunch=nbunch, data=True):
-            edges = edges + d['container']
-
-        return edges
-
-    def add_component_edge(self, s, t, attr):
-        edge = Edge(s, t, attr)
-        if self.component_graph.has_edge(s, t):
-            self.component_graph.edge[s][t]['container'].append(edge)
-        else:
-            self.component_graph.add_edge(s, t, { 'container' : [edge] })
-
-        return edge
-
-    def remove_component_edge(self, edge):
-        if self.component_graph.has_edge(edge.source, edge.target):
-            self.component_graph.edge[edge.source][edge.target]['container'].remove(edge)
-            if len(self.component_graph.edge[edge.source][edge.target]['container']) == 0:
-                self.component_graph.remove_edge(edge.source, edge.target)
-        else:
-            raise Exception("trying to remove non-existing edge")
-
-    def build_component_graph(self):
-        # iterate children and add chosen components to graph
-        for child in self.query_graph.nodes():
-            chosen = self.query_graph.node[child]['chosen']
-            if 'patterns' in self.query_graph.node[child]:
-                nodes = self.query_graph.node[child]['patterns'].add_to_graph(chosen, self)
-                for n in nodes:
-                    self.mapping_component2query[n] = child
-
-                    # dirty 'hack'
-                    if self.mapping_query2subsystem[child] is None:
-                        self.mapping_proxy2subsystem[n] = None
-            else:
-                assert(chosen.tag == "component")
-                n = Component(chosen)
-                self.component_graph.add_node(n)
-                self.mapping_component2query[n] = child
-
-    def _get_provider(self, child, service):
-        chosen = self.query_graph.node[child]['chosen']
-        if chosen.tag == 'component':
-            return chosen
-        else:
-            # find provider in pattern
-            return self.query_graph.node[child]['patterns'].component_exposing_service(chosen, service)
-
-    def _get_clients(self, child, function, service):
-        chosen = self.query_graph.node[child]['chosen']
-        if chosen.tag == 'component':
-            matches = self.repo._find_element_by_attribute('service', { name : service }, chosen.find('requires'))
-            if len(matches) > 1:
-                logging.error("Cannot decide which service to use.")
-
-            match = matches.pop()
-            label = None
-            if 'label' in match.keys():
-                label = match.get('label')
-            return set((chosen, label))
-        else:
-            return self.query_graph.node[child]['patterns'].components_requiring_external_service(chosen, function, service)
-
-    def _source_components(self, child, function, service):
-        source_candidates = set()
-        for comp in self.mapping_component2query.keys():
-            if self.mapping_component2query[comp] == child:
-                source_candidates.add(comp)
-
-        assert(len(source_candidates) > 0)
-
-        source_nodes = set()
-        if len(source_candidates) > 1:
-            for comp, label in self._get_clients(child, function, service):
-                for c in source_candidates:
-                    if c.is_comp(comp):
-                        source_nodes.add((c, label))
-
-            assert(len(source_nodes) > 0)
-        else:
-            source_nodes = set([(source_candidates.pop(), None)])
-
-        return source_nodes
-
-    def _target_component(self, child, service):
-        target_candidates = set()
-        for comp in self.mapping_component2query.keys():
-            if self.mapping_component2query[comp] == child:
-                target_candidates.add(comp)
-
-        assert(len(target_candidates) > 0)
-
-        if len(target_candidates) > 1:
-            comp = self._get_provider(child, service)
-            if comp is None:
-                return
-
-            target_node = None
-            for c in target_candidates:
-                if c.is_comp(comp):
-                    target_node = c
-
-            assert(target_node)
-        else:
-            target_node = target_candidates.pop()
-
-        return target_node
-
-    def _add_connections(self, edge, source_nodes, target_node, service):
-        for source_node,label in source_nodes:
-            cedge = source_node.route_to(self, service, target_node, label)
-            # add mapping
-            self.mapping_session2query[cedge] = edge
-
-    def _connect_children(self, edge, service):
-        # find components
-        function = None
-        if 'function' in edge.attr:
-            function = edge.attr['function']
-
-        source_nodes = self._source_components(edge.source, function, service)
-        target_node = self._target_component(edge.target, service)
-
-        self._add_connections(edge, source_nodes, target_node, service)
-
-    def insert_protocol(self, prot, edge, from_service, to_service):
-        node = Component(prot)
-        self.component_graph.add_node(node)
-
-        # remark: in order to map protocol components to subsystems, we insert a mapping to a dummy 'query' node
-        self.mapping_component2query[node] = node
-        self.mapping_query2subsystem[node] = None
-
-        source_nodes = self._source_components(edge.source, None, to_service)
-        target_node  = self._target_component(edge.target, from_service)
-
-        self._add_connections(edge, source_nodes, node, to_service)
-        self._add_connections(edge, [(node, None)], target_node, from_service)
-
-    def solve_routes(self):
-        for e in self.query_edges():
-            req_service = e.attr['service']
-            label = None
-            if label in e.attr:
-                label = e.attr['label']
-
-            if 'function' in e.attr:
-                # check compatibility
-                provisions = self.provisions(e.target)
-                if req_service in provisions:
-                    # connect children
-                    self._connect_children(e, req_service)
-                else:
-                    # search and insert protocol stack (via repo)
-                    logging.info("Connecting '%s' to '%s' via service '%s' requires a protocol stack." % (e.source.attrib,
-                        e.target.attrib, req_service))
-                    found = False
-                    for c in self.repo._find_component_by_class('protocol'):
-                        if found:
-                            break
-                        for prot in c.findall('protocol'):
-                            if prot.get('to') == req_service:
-                                if prot.get('from') in provisions:
-                                    # check specs and RTE
-                                    sub1 = self.mapping_query2subsystem[e.source]
-                                    sub2 = self.mapping_query2subsystem[e.target]
-                                    if sub1.is_compatible(c) or sub2.is_compatible(c):
-                                        found = True
-                                        self.insert_protocol(c, e, prot.get('from'), prot.get('to'))
-                                        break
-
-                    if not found:
-                        logging.critical("Cannot find suitable protocol stack from='%s' to='%s'." % (req_service, provisions))
-                        return False
-
-            else: # service
-                self._connect_children(e, req_service)
-
-        return True
-
-    def solve_pending(self):
-        for comp in self.component_graph.nodes():
-            xml = comp.component()
-            if xml.find('requires') is not None:
-                for s in xml.find('requires').findall('service'):
-                    if not comp.connected(self, s.get('name'), s.get('label')):
-                        # find reachable service provider
-                        found = False
-                        for prov in self.component_graph.nodes():
-                            if prov.provides(s.get('name')):
-                                sub_p = self.mapping_query2subsystem[self.mapping_component2query[prov]]
-                                sub_r = self.mapping_query2subsystem[self.mapping_component2query[comp]]
-                                if sub_p == sub_r or nx.has_path(self.subsystem_graph, sub_p, sub_r):
-                                    comp.route_to(self, s.get('name'), prov, s.get('label'))
-                                    found = True
-                                    break
-
-                        if found:
-                            logging.info("Connecting pending service '%s' (label='%s') of component '%s'." % (s.get('name'), s.get('label'), xml.get('name')))
-                        else:
-                            logging.info("Cannot solve pending service requirement '%s' (label='%s') of component '%s'." % (s.get('name'), s.get('label'), xml.get('name')))
-
-        return True
-
-    def write_query_node(self, dotfile, child, prefix="  "):
-        label = ""
-        if 'composite' in child.keys():
-            label = "label=\"%s\"," % child.get('composite')
-            style = self.node_type_styles['composite']
-        elif 'component' in child.keys():
-            label = "label=\"%s\"," % child.get('component')
-            style = self.node_type_styles['component']
-        elif 'function' in child.keys():
-            label = "label=\"%s\"," % child.get('function')
-            style = self.node_type_styles['function']
-
-        if 'name' in child.keys():
-            label = "label=\"%s\"," % child.get('name')
-
-        dotfile.write("%s%s [%s%s];\n" % (prefix, self.query_graph.node[child]['id'], label, style))
-
-    def write_query_edge(self, dotfile, v, u, attrib, prefix="  "):
-        if 'function' in attrib:
-            style = self.edge_type_styles['function']
-            label = "label=\"%s\"," % attrib['function']
-        else:
-            style = self.edge_type_styles['service']
-            label = "label=\"%s\"," % attrib['service']
-
-        dotfile.write("%s%s -> %s [%s%s];\n" % (prefix,
-                                                self.query_graph.node[v]['id'],
-                                                self.query_graph.node[u]['id'],
-                                                label,
-                                                style))
-
-    def write_component_node(self, dotfile, comp, prefix="  "):
-        label = "label=\"%s\"," % comp.xml.get('name')
-        style = self.node_type_styles['component']
-
-        dotfile.write("%s%s [%s%s];\n" % (prefix, self.component_graph.node[comp]['id'], label, style))
-
-    def write_component_edge(self, dotfile, v, u, attrib, prefix="  "):
-        style = self.edge_type_styles['service']
-        label = "label=\"%s\"," % attrib['service']
-
-        dotfile.write("%s%s -> %s [%s%s];\n" % (prefix,
-                                                self.component_graph.node[v]['id'],
-                                                self.component_graph.node[u]['id'],
-                                                label,
-                                                style))
-
-    def write_query_dot(self, filename):
-    
-        with open(filename, 'w+') as dotfile:
-            dotfile.write("digraph {\n")
-            dotfile.write("  compound=true;\n")
-
-            # write subsystem nodes
-            i = 1
-            n = 1
-            clusternodes = dict()
-            for sub in self.subsystem_graph.nodes():
-                # generate and store node id
-                self.subsystem_graph.node[sub]['id'] = "cluster%d" % i
-                i += 1
-
-                label = ""
-                if 'name' in sub.root.keys():
-                    label = "label=\"%s\";" % sub.root.get('name')
-
-                style = self.node_type_styles['subsystem']
-                dotfile.write("  subgraph %s {\n    %s\n" % (self.subsystem_graph.node[sub]['id'], label))
-                for s in style:
-                    dotfile.write("    %s;\n" % s)
-
-                # add children of this subsystem
-                for ch in self.query_graph.nodes():
-                    # only process children in this subsystem
-                    if self.mapping_query2subsystem[ch] is not sub:
-                        continue
-
-                    self.query_graph.node[ch]['id'] = "ch%d" % n
-                    n += 1
-                    # remember first child node as cluster node
-                    if sub not in clusternodes:
-                        clusternodes[sub] = self.query_graph.node[ch]['id']
-
-                    self.write_query_node(dotfile, ch, prefix="    ")
-
-                # add internal dependencies
-                for e in self.query_edges():
-                    if self.mapping_query2subsystem[e.source] == sub and self.mapping_query2subsystem[e.target] == sub:
-                        self.write_query_edge(dotfile, e.source, e.target, e.attr, prefix="    ")
-
-                dotfile.write("  }\n")
-
-            # write subsystem edges
-            for e in self.subsystem_graph.edges():
-                # skip if one of the subsystems is empty
-                if e[0] not in clusternodes or e[1] not in clusternodes:
-                    continue
-                style = self.edge_type_styles['subsystem']
-                dotfile.write("  %s -> %s [ltail=%s, lhead=%s, %s];\n" % (clusternodes[e[0]],
-                                                      clusternodes[e[1]],
-                                                      self.subsystem_graph.node[e[0]]['id'],
-                                                      self.subsystem_graph.node[e[1]]['id'],
-                                                      style))
-
-            # add children with no subsystem
-            for ch in self.query_graph.nodes():
-                if self.mapping_query2subsystem[ch] is None:
-                    self.query_graph.node[ch]['id'] = "ch%d" % n
-                    n += 1
-                    self.write_query_node(dotfile, ch)
-
-            # add child dependencies between subsystems
-            for e in self.query_edges():
-                if self.mapping_query2subsystem[e.source] != self.mapping_query2subsystem[e.target]:
-                    self.write_query_edge(dotfile, e.source, e.target, e.attr)
-
-            dotfile.write("}\n")
-
-        return
-
-    def write_component_dot(self, filename):
-        with open(filename, 'w+') as dotfile:
-            dotfile.write("digraph {\n")
-
-            dotfile.write("  { rank = same;\n")
-            # write query nodes
-            n = 1
-            for ch in self.query_graph.nodes():
-                if not 'id' in self.query_graph.node[ch]:
-                    self.query_graph.node[ch]['id'] = "chn%d" % n
-                    n += 1
-
-                self.write_query_node(dotfile, ch, prefix="    ")
-
-            # connect query nodes
-            for e in self.query_edges():
-                self.write_query_edge(dotfile, e.source, e.target, e.attr, prefix="    ")
-
-            dotfile.write("  }\n")
-
-            dotfile.write("  { \n")
-
-            # write component nodes
-            n = 1
-            for comp in self.component_graph.nodes():
-                self.component_graph.node[comp]['id'] = "c%d" % n
-                n += 1
-
-                self.write_component_node(dotfile, comp, prefix="    ")
-
-            # connect components
-            for edge in self.component_edges():
-                self.write_component_edge(dotfile, edge.source, edge.target, edge.attr, prefix="    ")
-
-            dotfile.write("  }\n")
-
-            # add mappings (nodes)
-            for (comp, child) in self.mapping_component2query.items():
-                if comp is child: # skip dummy mappings
-                    continue
-
-                style = self.edge_type_styles['mapping']
-                if child is not None:
-                    dotfile.write("  %s -> %s [%s];" % (self.query_graph.node[child]['id'],
-                                                        self.component_graph.node[comp]['id'],
-                                                        style))
-
-            # remark: we cannot draw the mappings between edges
-
-            dotfile.write("}\n")
-
-    def _get_subsystem(self, component):
-        if component in self.mapping_proxy2subsystem:
-            return self.mapping_proxy2subsystem[component]
-        else:
-            return self.mapping_query2subsystem[self.mapping_component2query[component]]
-
-    def write_subsystem_dot(self, filename):
-        with open(filename, 'w+') as dotfile:
-            dotfile.write("digraph {\n")
-            dotfile.write("  compound=true;\n")
-
-            # write subsystem nodes
-            i = 1
-            n = 1
-            clusternodes = dict()
-            for sub in self.subsystem_graph.nodes():
-                # generate and store node id
-                self.subsystem_graph.node[sub]['id'] = "cluster%d" % i
-                i += 1
-
-                label = ""
-                if 'name' in sub.root.keys():
-                    label = "label=\"%s\";" % sub.root.get('name')
-
-                style = self.node_type_styles['subsystem']
-                dotfile.write("  subgraph %s {\n    %s\n" % (self.subsystem_graph.node[sub]['id'], label))
-                for s in style:
-                    dotfile.write("    %s;\n" % s)
-
-                # add components of this subsystem
-                for comp in self.component_graph.nodes():
-                    # only process children in this subsystem
-                    if sub is not self._get_subsystem(comp):
-                        continue
-
-                    self.component_graph.node[comp]['id'] = "c%d" % n
-                    n += 1
-
-                    # remember first node as cluster node
-                    if sub not in clusternodes:
-                        clusternodes[sub] = self.component_graph.node[comp]['id']
-
-                    self.write_component_node(dotfile, comp, prefix="    ")
-
-                # add internal dependencies
-                for edge in self.component_edges():
-                    sub1 = self._get_subsystem(edge.source)
-                    sub2 = self._get_subsystem(edge.target)
-                    if sub1 == sub and sub2 == sub:
-                        self.write_component_edge(dotfile, edge.source, edge.target, edge.attr, prefix="    ")
-
-                dotfile.write("  }\n")
-
-            # write subsystem edges
-            for e in self.subsystem_graph.edges():
-                # skip if one of the subsystems is empty
-                if e[0] not in clusternodes or e[1] not in clusternodes:
-                    continue
-                style = self.edge_type_styles['subsystem']
-                dotfile.write("  %s -> %s [ltail=%s, lhead=%s, %s];\n" % (clusternodes[e[0]],
-                                                      clusternodes[e[1]],
-                                                      self.subsystem_graph.node[e[0]]['id'],
-                                                      self.subsystem_graph.node[e[1]]['id'],
-                                                      style))
-
-            # add child dependencies between subsystems
-            for edge in self.component_edges():
-                sub1 = self._get_subsystem(edge.source)
-                sub2 = self._get_subsystem(edge.target)
-                if sub1 != sub2:
-                    self.write_component_edge(dotfile, edge.source, edge.target, edge.attr)
-
-            dotfile.write("}\n")
-
-    def add_proxy(self, proxy, edge):
-        # remark: This is a good example why it is better to have another modelling layer (i.e. functional communication
-        #         layer) as inserting a proxy obfuscated functional dependencies and the actual query.
-
-        # remove edge between source and target
-        self.remove_query_edge(edge)
-
-        # add proxy node (create XML node)
-        xml = ET.Element('child')
-        xml.set('composite', proxy.get('name'))
-
-        self.query_graph.add_node(xml, {'chosen' : proxy, 'options' : set(proxy), 'dismissed' : set()})
-        self.query_graph.node[xml]['patterns'] = PatternManager(proxy, self.repo)
-
-        # remark: the proxy cannot be mapped to a single subsystem
-        self.mapping_query2subsystem[xml] = None
-
-        # add edge from proxy to target
-        self.add_query_edge(xml, edge.target, edge.attr)
-
-        # add edge from source to proxy
-        if 'function' in edge.attr.keys():
-            del edge.attr['function']
-        self.add_query_edge(edge.source, xml, edge.attr)
-
-        return True
-
-    def add_mux(self, mux, edge):
-        # remove edge between source and target
-        self.remove_component_edge(edge)
-
-        # add mux node
-        node = Component(mux)
-        self.component_graph.add_node(node)
-
-        # add dummy mapping
-        self.mapping_component2query[node] = node
-        self.mapping_query2subsystem[node] = None
-
-        # add edge from mux to target
-        self.add_component_edge(node, edge.target, edge.attr)
-
-        # add edge from source to mux
-        self.add_component_edge(edge.source, node, edge.attr)
-
-        # change all other connections
-        for e in self.component_in_edges(edge.target):
-            if e.source is not node and e.attr['service'] == edge.attr['service']:
-                self.remove_component_edge(e)
-                self.add_component_edge(e.source, node, e.attr)
-
-        return True
-
-    def insert_muxers(self):
-        for edge in self.component_edges():
-            service = edge.attr['service']
-            source_sys = self.mapping_query2subsystem[self.mapping_component2query[edge.source]]
-            target_sys = self.mapping_query2subsystem[self.mapping_component2query[edge.target]]
-
-            # check max_clients
-            if edge.target.max_clients(service) < edge.target.connections(self, service):
-                logging.info("Multiplexer required for service '%s' of component '%s'." % (service, edge.target.xml.get('name')))
-                found = False
-                for comp in self.repo._find_component_by_class("mux"):
-                    if found:
-                        break
-                    for mux in comp.findall('mux'):
-                        if mux.get('service') == service:
-                            if (source_sys is not None and source_sys.is_compatible(comp)) or (target_sys is not None and target_sys.is_compatible(comp)):
-                                found = self.add_mux(comp, edge)
-                                break
-
-                if not found:
-                    logging.critical("No compatible mux found.")
-                    return False
-
-        return True
-
-    def insert_proxies(self):
-        for edge in self.query_edges():
-            # check reachability
-            source_sys = self.mapping_query2subsystem[edge.source]
-            target_sys = self.mapping_query2subsystem[edge.target]
-
-            # provider must be a parent
-            if not nx.has_path(self.subsystem_graph, target_sys, source_sys):
-                logging.info("Connecting '%s' to '%s' via service '%s' requires a proxy." % (edge.source.attrib, edge.target.attrib, edge.attr['service']))
-                for proxy in self.repo._find_proxies(edge.attr['service']):
-                    carrier = proxy.find('proxy').get('carrier')
-                    # check that carrier is provided by both subsystems
-                    if carrier in source_sys.services() and carrier in target_sys.services():
-                        if source_sys.is_compatible(proxy) and target_sys.is_compatible(proxy):
-                            return self.add_proxy(proxy, edge)
-                    else:
-                        logging.info("Cannot find carrier for proxy '%s' in all subsystems." % proxy.get('name'))
-
-                logging.critical("No compatible proxy found.")
-                return False
-
-        return True
-
-    def _get_subsystems_recursive(self, subsystem):
-        unprocessed = set([subsystem])
-        subsystems = list()
-        while len(unprocessed):
-            current = unprocessed.pop()
-            current_subsystems = self.subsystem_graph.successors(current)
-            subsystems = subsystems + current_subsystems
-            unprocessed.update(current_subsystems)
-
-        return subsystems
-
-    def _get_parents_recursive(self, subsystem):
-        unprocessed = set([subsystem])
-        parents = list()
-        while len(unprocessed):
-            current = unprocessed.pop()
-            current_parents = self.subsystem_graph.predecessors(current)
-            parents = parents + current_parents
-            unprocessed.update(current_parents)
-
-        return parents
-
-    def map_unmapped_components(self):
-        for comp in self.component_graph.nodes():
-            if self._get_subsystem(comp) is None:
-                logging.info("mapping unmapped component '%s' to 'lowest' possible subsystem" % comp.xml.get('name'))
-                candidates = set(self.subsystem_graph.nodes())
-
-                # a) if component provides a service it must not be on a lower subsystem than its clients
-                for (client, x) in self.component_graph.in_edges(comp, data=False):
-                    # get subsystem of this client
-                    sys = self._get_subsystem(client)
-                    if sys is None:   # skip unmapped
-                        continue
-
-                    # skip parent
-                    if self.subsystem_graph.in_degree(sys) == 0:
-                        continue
-
-                    # remove subsystems of client's subsystem from candidates
-                    candidates = candidates & set([sys] + self._get_parents_recursive(sys))
-
-                # b) if component requires a service it must be on the same or lower subsystem than its servers
-                for (x, server) in self.component_graph.out_edges(comp, data=False):
-                    # get subsystem of this server
-                    sys = self._get_subsystem(server)
-                    if sys is None:   # skip unmapped
-                        continue
-
-                    # remove subsystems of client's subsystem from candidates
-                    candidates = candidates & set([sys] + self._get_subsystems_recursive(sys))
-
-                # c) the subsystem must satisfy the RTE and spec requirements of the component
-                for candidate in candidates:
-                    if not candidate.is_compatible(comp.component()):
-                        candidates.remove(candidate)
-
-                if len(candidates) == 0:
-                    logging.error("Cannot find compatible subsystem for unmapped component '%s'." % (comp.xml.get('name')))
-                    return False
-
-                best = candidates.pop()
-                hierarchy = [self.subsystem_root] + self._get_subsystems_recursive(self.subsystem_root)
-                if len(candidates) > 0:
-                    # select lowest candidate subsystem in the hierarchy of subsystems
-                    best_index = hierarchy.index(best)
-
-                    for candidate in candidates:
-                        index = hierarchy.index(candidate)
-                        if index > best_index:
-                            best_index = index
-                            best = candidate
-
-                if comp in self.mapping_proxy2subsystem:
-                    self.mapping_proxy2subsystem[comp] = best
-                else:
-                    self.mapping_query2subsystem[self.mapping_component2query[comp]] = best
-
-        return True
-
-    def _merge_component(self, c1, c2):
-        sub1 = self.mapping_query2subsystem[self.mapping_component2query[c1]]
-        sub2 = self.mapping_query2subsystem[self.mapping_component2query[c2]]
-        if sub1 == sub2:
-
-            # redirect edges of c2
-            for edge in self.component_in_edges(c2):
-                if c1.max_clients(edge.attr['service']) <= c1.connections(self, edge.attr['service']):
-                    logging.info("Merging components '%s' because of max_clients restriction." % c1.xml.get('name'))
-                    return True
-
-                self.component_graph.remove_edge(edge.source, edge.target)
-                newedge = self.add_component_edge(edge.source, c1, edge.attr)
-                if edge in self.mapping_session2query:
-                    self.mapping_session2query[newedge] = self.mapping_session2query[edge]
-                    del self.mapping_session2query[edge]
-
-            logging.info("Merging components '%s'." % c1.xml.get('name'))
-
-            # remove node
-            self.component_graph.remove_node(c2)
-            # remark: this actually removes information about from which query this component resulted
-            del self.mapping_component2query[c2]
-        else:
-            logging.info("Not merging component '%s' because is present in different subsystems." % c1.xml.get('name'))
-
-        return True
-
-    def merge_components(self, singleton=True):
-
-        # find duplicates
-        processed = set()
-        for comp in nx.topological_sort(self.component_graph, reverse=True):
-            if comp in processed:
-                continue
-
-            # skip non-singleton components if we only operate on singletons
-            if singleton and ('singleton' not in comp.xml.keys() or comp.xml.get('singleton').lower() != "true"):
-                continue
-
-            for dup in self.component_graph.nodes():
-                if dup is not comp and dup.is_comp(comp.component()):
-                    # duplicates must only be replaced if they connect to the same services
-                    # -> as a result we need to iterate the nodes in reverse topological order
-                    if self.component_graph.successors(comp) == self.component_graph.successors(dup):
-                        processed.add(dup)
-                        if not self._merge_component(comp, dup):
-                            return False
-
-        return True
-
-
-class SubsystemConfig:
-    def __init__(self, root_node, parent, model):
-        self.root = root_node
-        self.parent = parent
-        self.model = model
-        self.rte = "native"
-        self.specs = set()
-
-    def parse(self):
-        # add subsystem to graph
-        self.graph().add_subsystem(self, self.parent)
-
-        for sub in self.root.findall("subsystem"):
-            name = sub.get("name")
-            subsystem = SubsystemConfig(sub, self, self.model)
-            subsystem.parse()
-
-        # parse <specs>
-        if self.root.find("provides") is not None:
-            p = self.root.find("provides")
-            for s in p.findall("spec"):
-                self.specs.add(s.get("name"))
-
-            if p.find("rte") is not None:
-                self.rte = p.find("rte").get("name")
-
-        # parse <child> nodes
-        for c in self.root.findall("child"):
-            self.graph().add_query(c, self)
-
-    def _check_specs(self, component, child=None):
-        if component.tag == "composite":
-            return True
-
-        system_specs = self.system_specs()
-
-        component_specs = set()
-        if component.find("requires") is not None:
-            for spec in component.find("requires").findall("spec"):
-                component_specs.add(spec.get("name"))
-
-
-        for spec in component_specs:
-            if spec not in system_specs:
-                logging.info("Component '%s' incompatible because of spec requirement '%s'." % (component.get("name"), spec))
-                return False
-
-        return True
-
-    def _check_rte(self, component, child=None):
-        if component.tag == "composite":
-            return True
-
-        rtename = self.rte
-
-        if self.get_rte(component) != rtename:
-            logging.info("Component '%s' is incompatible because of RTE requirement '%s' does not match '%s'." % (self.get_rte(component), rtename))
-            return False
-
-        return True
-
-    def is_compatible(self, component):
-        if not self._check_specs(component):
-            return False
-
-        if not self._check_rte(component):
-            return False
-
-        return True
-
-    def _check_function_requirement(self, component, child=None):
-        if component.find("requires") is not None:
-            for f in component.find("requires").findall("function"):
-                if f.get("name") not in self.provided_functions():
-                    logging.error("Function '%s' required by '%s' is not explicitly instantiated." % (f.get("name"), component.get("name")))
-                    return False
-
-        return True
-
-    def _choose_compatible(self, callback, check_pattern=True):
-        for c in self.graph().children(self):
-            if not self.graph().find_compatible_component(c, callback, check_pattern):
-                return False
-
-        return True
-
-    # check and select compatible components (regarding to specs)
-    def match_specs(self):
-        for sub in self.graph().subsystems(self):
-            if not sub.match_specs():
-                return False
-
-        return self._choose_compatible(self._check_specs)
-
-    def get_rte(self, component):
-        if component.find("requires") is not None:
-            rte = component.find("requires").find("rte")
-            if rte is not None:
-                return rte.get("name")
-
-        return "native"
-
-    def select_rte(self):
-        for sub in self.graph().subsystems(self):
-            if not sub.select_rte():
-                return False
-
-        # build set of required RTEs
-        required_rtes = set()
-        for c in self.graph().children(self):
-            for comp in self.graph().components(c):
-                required_rtes.add(self.get_rte(comp))
-
-        if len(required_rtes) == 0:
-            required_rtes.add("native")
-
-        if len(required_rtes) > 1:
-            # FIXME find alternatives and patterns for each candidate rte
-            logging.critical("RTE undecidable: %s. (TO BE IMPLEMENTED)" % required_rtes)
-            return False
-        else:
-            # find component which provides this rte
-            if self.rte not in required_rtes:
-                logging.critical("Subsystem '%s' does not provide RTE '%s'." % (self.root.get('name'), required_rtes.pop()))
-                return False
-
-        # dismiss all components in conflict with selected RTE
-        return self._choose_compatible(self._check_rte)
-
-    def filter_by_function_requirements(self):
-        for sub in self.graph().subsystems(self):
-            if not sub.filter_by_function_requirements():
-                return False
-
-        return self._choose_compatible(self._check_function_requirement, check_pattern=False)
-
-    def parent_services(self):
-        return self.parent.services()
-
-    def child_services(self):
-        # return child services
-        services = set()
-        for c in self.graph().children(self):
-            services.update(self.graph().provisions(c))
-
-        return services
-
-    def system_specs(self):
-        return self.parent.system_specs() | self.specs
-
-    def services(self):
-        return self.parent_services() | self.child_services()
-
-    def provided_functions(self):
-        return self.parent.provided_functions()
-
-    def graph(self):
-        return self.parent.graph()
-
-class SystemConfig(SubsystemConfig):
-    def __init__(self, root_node, model):
-        SubsystemConfig.__init__(self, root_node, None, model)
-        self.specs = set()
-        self.system_graph = SystemGraph(model)
-
-    def graph(self):
-        return self.system_graph
-
-    def parse(self):
-        SubsystemConfig.parse(self)
-
-        # parse routes
-        self.graph().parse_routes()
-
-    def select_rte(self):
-        result = SubsystemConfig.select_rte(self)
-
-        if result:
-            if self.rte != "native":
-                logging.error("Top-level RTE must be 'native' (found: %s)." % (self.rte))
-
-        return result
-
-    def _check_explicit_routes(self, component, child):
-        # check provisions for each incoming edge
-        provides, requires = self.graph().explicit_routes(child)
-        for p in provides:
-            if 'function' in p:
-                found = False
-                if component.find('provides') is not None:
-                    if len(self.model._find_element_by_attribute('function', { 'name' : p['function'] }, component)):
-                        found = True
-
-                if not found:
-                    logging.info("Child component '%s' does not provide function '%s'." % (component.get('name'), p['function']))
-                    return False
-
-            else: # service
-                found = False
-                if component.find('provides') is not None:
-                    if len(self.model._find_element_by_attribute('service', { 'name' : p['service'] }, component.find('provides'))):
-                        found = True
-                if not found:
-                    logging.info("Child component '%s' does not provide service '%s'." % (component.get('name'), p['service']))
-                    return False
-
-        # check requirements for each outgoing edge
-        for r in requires:
-            found = False
-            if component.find('requires') is not None:
-                if len(self.model._find_element_by_attribute('service', { 'name' : r['service'] }, component.find('requires'))):
-                    found = True
-            if not found:
-                logging.info("Child component '%s' does not require routed service '%s'." % (component.get('name'), r['service']))
-                return False
-
-        return True
-
-    def connect_functions(self):
-        # choose compatible components based on explicit routes
-        for c in self.graph().children(None):
-            if not self.graph().find_compatible_component(c, self._check_explicit_routes, check_pattern=False):
-                logging.critical("Failed to satisfy explicit routes for child '%s'." % c.attrib)
-                return False
-
-        if not self.graph().connect_functions():
-            return False
-
-        # solve reachability
-        if not self.graph().insert_proxies():
-            logging.critical("Cannot insert proxies.")
-            return False
-
-        # connect function requirements of proxies
-        if not self.graph().connect_functions():
-            return False
-
-        return True
-
-    def solve_dependencies(self):
-
-        self.graph().build_component_graph()
-
-        # check/expand explicit routes (uses protocol to solve compatibility problems)
-        if not self.graph().solve_routes():
-            return False
-
-        # solve pending requirements
-        # warn if multiple candidates exist and dependencies are not decidable
-        if not self.graph().solve_pending():
-            return False
-
-        if not self.graph().insert_muxers():
-            return False
-
-        # (heuristically) map unmapped components to lowest subsystem
-        if not self.graph().map_unmapped_components():
-            return False
-
-        # merge non-singleton components
-        self.graph().merge_components(singleton=False)
-
-        return True
-
-    def parent_services(self):
-        parent_services = set()
-
-        if self.root.find("parent-provides") is not None:
-            for p in self.root.find("parent-provides").findall("service"):
-                parent_services.add(p.get("name"))
-
-        return parent_services
-
-    def system_specs(self):
-        return self.specs
-
-    def provided_functions(self):
-        return self.graph().functions
-
-class ConfigModelParser:
-
-    def __init__(self, config_model_file):
-        self._file = config_model_file
-        self._tree = ET.parse(self._file)
-        self._root = self._tree.getroot()
-
-        self._structure = { "binary" : { "required-attrs" : ["name"], "children" : { "component" : { "min" : 0,
-                                                                                                     "required-attrs" : ["name"],
-                                                                                                     "optional-attrs" : ["version"]
-                                                                                                   } }
-                            },
-                            "component" : { "required-attrs" : ["name"], "optional-attrs" : ["singleton", "version"], "children" : {
-                                "provides" : { "children" : { "service" : { "required-attrs" : ["name"],
-                                                                            "optional-attrs" : ["max_clients",
-                                                                                "filter", "type"] } } },
-                                "requires" : { "children" : { "service" : { "required-attrs" : ["name"],
-                                                                            "optional-attrs" : ["label", "filter"],
-                                                                            "children" : {
-                                                                                "exclude-component" : { 
-                                                                                    "required-attrs" : ["name"],
-                                                                                    "optional-attrs" : ["version_above", "version_below"]
-                                                                                    }
-                                                                                }},
-                                                              "rte"     : { "max" : 1, "required-attrs" : ["name"] },
-                                                              "spec"    : { "required-attrs" : ["name"] } } },
-                                "proxy"    : { "required-attrs" : ["carrier"] },
-                                "function"    : { "required-attrs" : ["name"] },
-                                "filter"   : { "max" : 1, "optional-attrs" : ["alias"], "children" : {
-                                    "add"    : { "required-attrs" : ["tag"] },
-                                    "remove" : { "required-attrs" : ["tag"] },
-                                    "reset"  : { "required-attrs" : ["tag"] },
-                                    }
-                                },
-                                "mux"      : { "required-attrs" : ["service"] },
-                                "protocol" : { "required-attrs" : ["from", "to"] },
-                                "defaults" : { "leaf" : False },
-                                }
-                            },
-                            "composite" : { "optional-attrs" : ["name"], "children" : {
-                                "provides" : { "children" : { "service" : { "required-attrs" : ["name"],
-                                                                            "optional-attrs" : ["max_clients"] } } },
-                                "requires" : { "children" : { "service" : { "required-attrs" : ["name"],
-                                                                            "optional-attrs" : ["label", "filter", "function"] } } },
-                                "proxy"    : { "required-attrs" : ["carrier"] },
-                                "function"    : { "required-attrs" : ["name"] },
-                                "filter"   : { "max" : 1, "children" : {
-                                    "add"    : { "required-attrs" : ["tag"] },
-                                    "remove" : { "required-attrs" : ["tag"] },
-                                    "reset"  : { "required-attrs" : ["tag"] },
-                                    }
-                                },
-                                "mux"      : { "required-attrs" : ["service"] },
-                                "protocol" : { "required-attrs" : ["from", "to"] },
-                                "pattern"  : { "min" : 1, "children" : {
-                                    "component" : { "min" : 1, "required-attrs" : ["name"], "children" : {
-                                        "requires" : { "max" : 1, "children" : { "service" : { "required-attrs" : ["name"],
-                                                                                               "optional-attrs" : ["label", "filter", "function"] } } },
-                                        "route" : { "max" : 1, "children" : {
-                                            "service" :  { "required-attrs" : ["name"], "optional-attrs" : ["label"],  "children" : {
-                                                "external"  : { "optional-attrs" : ["function"] },
-                                                "child"    : { "required-attrs" : ["name"] }
-                                                }}
-                                            }},
-                                        "expose" : { "max" : 1, "children" : {
-                                            "service" : { "required-attrs" : ["name"] }
-                                            }},
-                                        "config" : { "leaf" : False }
-                                        }}
-                                    }}
-                                }
-                            },
-                            "system" : { "max" : 1, "children" : {
-                                "provides" : { "max" : 1, "children" : {
-                                    "spec"    : { "required-attrs" : ["name"] },
-                                    "rte"     : { "required-attrs" : ["name"] },
-                                    "service" : { "required-attrs" : ["name"] }
-                                    }},
-                                "child"     : { "optional-attrs" : ["function","component","composite","name"], "children" : {
-                                    "route" : { "max" : 1, "children" : {
-                                        "service" :  { "required-attrs" : ["name"], "optional-attrs" : ["label"],  "children" : {
-                                            "child"    : { "required-attrs" : ["name"] }
-                                            }}
-                                        }},
-                                    "config"   : { "leaf" : False },
-                                    "resource" : { "required-attrs" : ["name", "quantum"] },
-                                    }},
-                                "default-routes" : { "leaf" : False },
-                                "subsystem" : { "required-attrs" : ["name"], "recursive-children" : True }
-                                }},
-                          }
-
-        # find <config_model>
-        if self._root.tag != "config_model":
-            self._root = self._root.find("config_model")
-            if self._root == None:
-                raise Exception("Cannot find <config_model> node.")
-
-    def _find_function_by_name(self, name):
-        function_providers = list()
-        # iterate components
-        for c in self._root.findall("component"):
-            for f in self._find_element_by_attribute("function", { "name" : name }, root=c):
-                function_providers.append(c)
-
-        # iterate composites
-        for c in self._root.findall("composite"):
-            for f in self._find_element_by_attribute("function", { "name" : name }, root=c):
-                function_providers.append(c)
-
-        return function_providers
-
-    def _find_element_by_attribute(self, elementname, attrs=dict(), root=None):
-        if root is None:
-            root = self._root
-
-        # non-recursively iterate nodes <'elementname'>
-        elements = list()
-        for e in root.findall(elementname):
-            match = True
-            for attr in attrs.keys():
-                if e.get(attr) != attrs[attr]:
-                    match = False
-                    break
-
-            if match:
-                elements.append(e)
-
-        return elements
-
-    def _get_component_classes(self, component_node):
-        classes = set()
-        if component_node.find("protocol") is not None:
-            classes.add("protocol")
-
-        if component_node.find("proxy") is not None:
-            classes.add("proxy")
-
-        if component_node.find("filter") is not None:
-            classes.add("filter")
-
-        if component_node.find("mux") is not None:
-            classes.add("mux")
-
-        if component_node.find("provides") is not None:
-            if component_node.find("function") is not None:
-                classes.add("function")
-
-        return classes
-
-    def _find_component_by_class(self, classification=None):
-        components = list()
-
-        for c in self._root.findall("component"):
-            classes = self._get_component_classes(c)
-            if classification is None and len(classes) == 0:
-                components.append(c)
-            elif classification is not None and classification in classes:
-                components.append(c)
-
-        for c in self._root.findall("composite"):
-            classes = self._get_component_classes(c)
-            if classification is None and len(classes) == 0:
-                components.append(c)
-            elif classification is not None and classification in classes:
-                components.append(c)
-
-        return components
-
-    def _find_provisions(self, node="service", name=None):
-        provisions = list()
-        for p in self._root.iter("provides"):
-            for s in p.findall(node):
-                if name is None or s.get("name") == name:
-                    provisions.append(s)
-
-        # also get provisions from <parent-provides> in <system>
-        for p in self._root.iter("parent-provides"):
-            for s in p.findall(node):
-                if name is None or s.get("name") == name:
-                    provisions.append(s)
-
-        return provisions
-
-    def _find_proxies(self, service):
-        result = set()
-        for p in self._find_component_by_class('proxy'):
-            if p.find('provides').find('service').get('name') == service:
-                result.add(p)
-
-        return result
-
-    # check whether all function names are only provided once
-    def check_functions_unambiguous(self):
-        # set of known function names
-        functionnames = set()
-
-        # iterate all provisions and function names
-        for p in self._root.iter("provides"):
-            for f in p.findall("function"):
-                if f.get("name") in functionnames:
-                    logging.info("Function '%s' is not unambiguous." % f.get("name"))
-                else:
-                    functionnames.add(f.get("name"))
-
-    # check whether all component names are only defined once
-    def check_components_unambiguous(self):
-        # set of known component names
-        names = set()
-        versioned_names_checked = set()
-
-        # iterate atomic components
-        for c in self._root.findall("component"):
-            if c.get("name") in names:
-                if c.get("name") not in versioned_names_checked:
-                    # only check once whether all components with this name have a version
-                    components = self._find_element_by_attribute("component", {"name" : c.get("name")})
-                    versions = set()
-                    for comp in components:
-                        if "version" not in comp.keys():
-                            logging.error("Component '%s' is not unambiguous and has no version." % c.get("name"))
-                        elif comp.get("version") in versions:
-                            logging.error("Component '%s' with version '%s' is ambiguous." % (c.get("name"), comp.get("version")))
-                        else:
-                            versions.add(comp.get("version"))
-
-                    versioned_names_checked.add(c.get("name"))
-            else:
-                names.add(c.get("name"))
-
-    # check whether components are unambiguously classified as function, filter, mux, proxy, protocol or None
-    def check_classification_unambiguous(self):
-        for c in self._root.findall("component"):
-            classes = self._get_component_classes(c)
-            if len(classes) > 1:
-                logging.warn("Component '%s' is ambiguously classified as: %s" % (c.get("name"), classes))
-
-        for c in self._root.findall("composite"):
-            classes = self._get_component_classes(c)
-            if len(classes) > 1:
-                logging.warn("Composite '%s' is ambiguously classified as: %s" % (c.get("name"), classes))
-
-    def _check_provisions(self, component):
-        if component.find("provides") is None:
-            return
-
-        provides = set()
-        for p in component.find("provides").findall("service"):
-            # the same service cannot be provided twice
-            if p.get("name") in provides:
-                logging.error("Found multiple provision of service '%s'." % (p.get("name")))
-            else:
-                provides.add(p.get("name"))
-
-    def _check_requirements(self, component):
-        if component.find("requires") is None:
-            return
-
-        services = set()
-        for r in component.find("requires").findall("service"):
-            # service required twice must be distinguished by label
-            if r.get("name") in services:
-                labels = set()
-                functions = set()
-                if "label" not in r.keys() and "function" not in r.keys():
-                    logging.error("Requirement <service name=\"%s\" /> is ambiguous and must therefore specify a label." %(r.get("name")))
-                elif r.get("label") in labels:
-                    logging.error("Requirement <service name=\"%s\" label=\"%s\" /> is ambiguous" % (r.get("name"), r.get("label")))
-                elif r.get("function") in functions:
-                    logging.error("Requirement <service name=\"%s\" function=\"%s\" /> is ambiguous" % (r.get("name"), r.get("function")))
-                elif "label" in r.keys():
-                    labels.add(r.get("label"))
-                elif "function" in r.keys():
-                    functions.add(r.get("function"))
-            else:
-                services.add(r.get("name"))
-
-            # referenced filter must be defined
-            # FIXME check in a later stage that filter tags of connected component are correct (analysis engine)
-
-        # functions must not be required twice
-        functions = set()
-        for f in component.find("requires").findall("function"):
-            if f.get("name") in functions:
-                logging.error("Requirement <function name=\"%s\" /> is ambiguous." %(f.get("name")))
-            else:
-                functions.add(f.get("name"))
-
-        # required services must be available
-        for s in services:
-            provisions = self._find_provisions("service", s)
-            if len(provisions) == 0:
-                logging.error("Requirement <service name=\"%s\" /> cannot be satisfied." % s)
-
-        # required functions must be available
-        for f in functions:
-            provisions = self._find_provisions("function", f)
-            if len(provisions) == 0:
-                logging.error("Requirement <function name=\"%s\" /> cannot be satisfied." % f)
-
-        # required rte must be available
-        for r in component.find("requires").findall("rte"):
-            provisions = self._find_provisions("rte", r.get("name"))
-            if len(provisions) == 0:
-                logging.error("Requirement <rte name=\"%s\" /> cannot be satisfied." % r.get("name"))
-
-    def _check_proxy(self, component, proxy):
-        carrier = proxy.get("carrier")
-
-        provideproxy = None
-        for p in component.find("provides").findall("service"):
-            if p.get("name") != carrier:
-                if provideproxy is None:
-                    provideproxy = p.get("name")
-                else:
-                    logging.error("Proxy '%s' provides multiple services." % (component.get("name")))
-
-        requireproxy = None
-        for r in component.find("requires").findall("service"):
-            if r.get("name") != carrier:
-                if requireproxy is None:
-                    requireproxy = r.get("name")
-                else:
-                    logging.error("Proxy '%s' requires multiple services." % (component.get("name")))
-
-        # only a single (and the same) service must be provided and required
-        if provideproxy != requireproxy:
-            logging.warning("Proxy '%s' does not provide and require the same service." % component.get("name"))
-
-    def _check_protocol(self, component, protocol):
-        required = protocol.get("from")
-        provided = protocol.get("to")
-
-        if len(self._find_element_by_attribute("service", { "name" : required }, component.find("requires"))) == 0:
-            logging.error("Protocol from service '%s' cannot be implemented by component '%s' due to missing service requirement." % (required, component.get("name")))
-
-        if len(self._find_element_by_attribute("service", { "name" : provided }, component.find("provides"))) == 0:
-            logging.error("Protocol to service '%s' cannot be implemented by component '%s' due to missing service provision." % (provided, component.get("name")))
-
-    def _check_mux(self, component, mux):
-        service = mux.get("service")
-        if len(self._find_element_by_attribute("service", { "name" : service }, component.find("requires"))) == 0:
-            logging.error("Mux of service '%s' cannot be implemented by component '%s' due to missing service requirement." % (service, component.get("name")))
-
-        if len(self._find_element_by_attribute("service", { "name" : service }, component.find("provides"))) == 0:
-            logging.error("Mux of service '%s' cannot be implemented by component '%s' due to missing service provision." % (service, component.get("name")))
-
-    def _check_filter(self, component, filter):
-        # nothing to be done (yet)
-        return
-
-    def _check_pattern(self, composite, pattern):
-
-        required_services = dict()
-        provided_services = dict()
-
-        for c in pattern.findall("component"):
-            cname = c.get("name")
-
-            required_services[cname] = { "specified" : set(), "used" : set(), "external" : set() }
-            provided_services[cname] = { "specified" : set(), "used" : set(), "exposed" : set() }
-
-            # referenced components must be specified 
-            cspecs = self._find_element_by_attribute("component", { "name" : cname })
-            if len(cspecs) == 0:
-                logging.error("Pattern of composite '%s' references unspecified component '%s'." %
-                        (composite.get("name"), cname))
-
-            # store specified service requirements/provisions
-            for cspec in cspecs:
-                tmp = set()
-                if cspec.find("requires") is not None:
-                    for s in cspec.find("requires").findall("service"):
-                        tmp.add(s.get("name"))
-                required_services[cname]["specified"].update(tmp)
-
-                tmp = set()
-                if cspec.find("provides") is not None:
-                    for s in cspec.find("provides").findall("service"):
-                        tmp.add(s.get("name"))
-                provided_services[cname]["specified"].update(tmp)
-
-            # references in <route> must be specified
-            if c.find("route") is not None:
-                for s in c.find("route").findall("service"):
-                    sname = s.get("name")
-                    required_services[cname]["used"].add(sname)
-
-                    for cspec in cspecs:
-                        if len(self._find_element_by_attribute("service", { "name" : sname }, cspec.find("requires"))) == 0:
-                            logging.error("Routing of unknown service requirement to '%s' found for component '%s' in composite '%s'." % (sname, cname, composite.get("name")))
-
-#                    if s.find("function") != None:
-#                        fname = s.find("function").get("name")
-#                        if len(self._find_element_by_attribute("function", { "name" : fname }, composite.find("requires"))) == 0:
-#                            logging.error("Routing of service '%s' to function '%s' does not match composite spec '%s'." % (sname, fname, composite.get("name")))
-
-                    if s.find("child") != None:
-                        chname = s.find("child").get("name")
-                        if len(self._find_element_by_attribute("component", { "name" : chname }, pattern)) == 0:
-                            logging.error("Routing of service '%s' to child '%s' of composite '%s' not possible." % (sname, chname, composite.get("name")))
-                        else:
-                            provided_services[chname]["used"].add(sname)
-
-                    if s.find("external") != None:
-                        required_services[cname]["external"].add(sname)
-
-            # references in <expose> must be specified
-            if c.find("expose") is not None:
-                for s in c.find("expose").findall("service"):
-                    sname = s.get("name")
-                    provided_services[cname]["used"].add(sname)
-                    provided_services[cname]["exposed"].add(sname)
-                    if len(self._find_element_by_attribute("service", { "name" : sname }, composite.find("provides"))) == 0:
-                        logging.error("Exposed service '%s' does not match composite spec '%s'." % (sname, composite.get("name")))
-
-        # required external service must be pending exactly once
-        # or explicitly routed to external service
-        if composite.find("requires") is not None:
-            for s in composite.find("requires").findall("service"):
-                sname = s.get("name")
-                pending_count = 0
-                for r in required_services.values():
-                    if sname in r['external']:
-                        pending_count = 1
-                        break
-
-                    if sname in r["specified"] - r["used"]:
-                        pending_count += 1
-
-                if pending_count != 1:
-                    logging.error("Service '%s' required by composite '%s' cannot be identified in pattern." % (sname, composite.get("name")))
-
-        # provided external service must be either exposed or pending exactly once
-        if composite.find("provides") is not None:
-            for s in composite.find("provides").findall("service"):
-                sname = s.get("name")
-                exposed_count = 0
-                pending_count = 0
-                for p in provided_services.values():
-                    if sname in p["exposed"]:
-                        exposed_count += 1
-                    if sname in p["specified"] - p["used"]:
-                        pending_count += 1
-
-                if exposed_count > 1:
-                    logging.error("Service '%s' exposed multiple times in composite '%s'." % (sname, composite.get("name")))
-                elif exposed_count == 0 and pending_count != 1:
-                    logging.error("Service '%s' provided by composite '%s' cannot be identified in pattern." % (sname, composite.get("name")))
-
-    # perform model check for <component> nodes: 
-    def check_atomic_components(self):
-        for c in self._root.findall("component"):
-            self._check_provisions(c)
-            self._check_requirements(c)
-
-            # check <proxy>
-            for p in c.findall("proxy"):
-                self._check_proxy(c, p)
-
-            # check <protocol>
-            for p in c.findall("protocol"):
-                self._check_protocol(c, p)
-
-            # check <mux>
-            for m in c.findall("mux"):
-                self._check_mux(c, m)
-
-            # check <filter>
-            for f in c.findall("filter"):
-                self._check_filter(c, f)
-
-    # perform model check for <composite> nodes: 
-    def check_composite_components(self):
-        for c in self._root.findall("composite"):
-            self._check_provisions(c)
-            self._check_requirements(c)
-
-            # check <proxy>
-            for p in c.findall("proxy"):
-                self._check_proxy(c, p)
-
-            # check <protocol>
-            for p in c.findall("protocol"):
-                self._check_protocol(c, p)
-
-            # check <mux>
-            for m in c.findall("mux"):
-                self._check_mux(c, m)
-
-            # check <filter>
-            for f in c.findall("filter"):
-                self._check_filter(c, f)
-
-            # check <pattern>
-            for p in c.findall("pattern"):
-                self._check_pattern(c, p)
-
-    def check_system(self):
-        # check function/composite/component references, compatibility and routes in system and subsystems
-
-        system = SystemConfig(self._root.find("system"), self)
-        system.parse()
-
-        if not system.match_specs():
-            logging.critical("abort")
-            return False
-
-        if not system.select_rte():
-            logging.critical("abort")
-            return False
-
-        if not system.filter_by_function_requirements():
-            logging.critical("abort")
-            return False
-
-        # connect functions
-        if not system.connect_functions():
-            logging.critical("abort")
-            return False
-
-        # draw query_graph (for devel/debugging/validation)
-        if args.dotpath is not None:
-            system.graph().write_query_dot(args.dotpath+"query_graph.dot")
-
-        if not system.solve_dependencies():
-            logging.critical("abort")
-            return False
-
-        if args.dotpath is not None:
-            system.graph().write_component_dot(args.dotpath+"component_graph.dot")
-            system.graph().write_subsystem_dot(args.dotpath+"subsystem_graph.dot")
-
-        return True
-
-    # check whether binaries are pointing to specified components
-    def check_binaries(self):
-        for b in self._root.findall("binary"):
-            components = b.findall("component")
-            if len(components) > 0:
-                for c in components:
-                    # find component by name
-                    if len(self._find_element_by_attribute("component", { "name" : c.get("name") })) == 0:
-                        logging.error("Binary '%s' refers to non-existent component '%s'." %(b.get("name"), c.get("name")))
-            else:
-                # find component by binary name
-                if len(self._find_element_by_attribute("component", { "name" : b.get("name") })) == 0:
-                    logging.error("Binary '%s' refers to non-existent component '%s'." %(b.get("name"), b.get("name")))
-
-    # check XML structure
-    def check_structure(self, root=None, structure=None):
-        if root is None:
-            root = self._root
-        if structure is None:
-            structure = self._structure
-
-        node_count = dict()
-        # iterate direct child nodes
-        for node in root:
-            if node.tag in structure.keys():
-                # count number of appearances
-                if node.tag in node_count:
-                    node_count[node.tag] += 1
-                else:
-                    node_count[node.tag] = 1
-
-                # check node attributes
-                attr_present = node.keys()
-                attr_required = list()
-                attr_optional = list()
-                if "required-attrs" in structure[node.tag]:
-                    attr_required = structure[node.tag]["required-attrs"]
-                if "optional-attrs" in structure[node.tag]:
-                    attr_optional = structure[node.tag]["optional-attrs"]
-                attr_allowed  = attr_required + attr_optional
-
-                for attr in attr_present:
-                    if attr not in attr_allowed:
-                        logging.error("Unexpected attribute '%s' of node '<%s>'." % (attr, node.tag))
-
-                for attr in attr_required:
-                    if attr not in attr_present:
-                        logging.error("Required attribute '%s' not found for node '<%s>'." % (attr, node.tag))
-
-                # check children
-                leaf = True
-                if "leaf" in structure[node.tag]:
-                    leaf = structure[node.tag]["leaf"]
-
-                if "children" in structure[node.tag]:
-                    self.check_structure(node, structure[node.tag]["children"])
-                elif "recursive-children" in structure[node.tag] and structure[node.tag]["recursive-children"]:
-                    self.check_structure(node, structure)
-                elif leaf:
-                    self.check_structure(node, dict())
-                
-            else:
-                logging.error("Unexpected node '<%s>' below '<%s>'." % (node.tag, root.tag))
-
-        # check node_count
-        for tag in structure.keys():
-            found = 0
-            if tag in node_count:
-                found = node_count[tag]
-
-            if "min" in structure[tag]:
-                if found < structure[tag]["min"]:
-                    logging.error("Node '<%s>' must be present %d times below '<%s>' (found %d)." % 
-                            (tag, structure[tag]["min"], root.tag, found))
-            if "max" in structure[tag]:
-                if found > structure[tag]["max"]:
-                    logging.error("Node '<%s>' must not be present more than %d times below '<%s>' (found %d)." % 
-                            (tag, structure[tag]["max"], root.tag, found))
-                
-
-
-=======
->>>>>>> 461a0141
 if __name__ == '__main__':
 
     logging.basicConfig(format='%(levelname)s: %(message)s')
