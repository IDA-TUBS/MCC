--- conflicted
+++ resolved
@@ -42,13 +42,10 @@
 extension
 	[_] (CCC C1) hardware scheduling
 	[_] (diss) task layer
-<<<<<<< HEAD
-=======
 		[_] connect nic tasks (using Proxy)
 		[_] assign activation patterns
 		[_] assign priority and budget on comp_inst
 	[_] (diss) scheduling context / execution budget layer
->>>>>>> 6c2cef15
 	[_] (CCC) reliability dummy engine
 	[_] (optional) Mapping
 		: see documents/mapping.{md,pdf}
