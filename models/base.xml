<xml>
<repository>

	<!-- binaries //-->
	<binary name="nic_drv" />
	<binary name="nic_bridge" />
	<binary name="timer" />
	<binary name="remote_rom_client" />
	<binary name="remote_rom_server" />

	<!-- components //-->

	<component name="remote_rom_client">
		<provides>
			<service name="ROM" ref='rom' />
		</provides>
		<requires>
			<service name="Nic" ref='nic' />
			<ram quantum="32" />
			<caps quantum="300" />
		</requires>
		<defaults dynamic='true' />
		<timing>
		    <on-signal from_ref="nic">
		        <task name="unpackage" wcet="100" bcet="50"/>
		        <signal to_ref="rom"/>
		    </on-signal>
		</timing>
	</component>

	<component name="remote_rom_server">
		<requires>
			<service name="Nic" ref='nic' />
			<service name="ROM" ref='rom' />
			<ram quantum="32" />
			<caps quantum="300" />
		</requires>
		<defaults dynamic='true' />
		<timing>
		    <on-signal from_ref="rom">
		        <task name="package" wcet="100" bcet="50"/>
		        <signal to_ref="nic"/>
		    </on-signal>
		    <on-signal from_ref="nic">
		        <task name="acknowledge" wcet="100" bcet="50"/>
		    </on-signal>
		</timing>
	</component>

	<component name="core" singleton="true">
		<provides>
			<service name="LOG" />
		</provides>
	</component>

	<component name="timer" singleton="true">
	    <function name="TIMER" />
		<provides>
			<service name="Timer" />
		</provides>
		<requires>
			<ram quantum="1" />
			<caps quantum="300" />
		</requires>
	</component>

	<component name="nic_drv" singleton="true">
		<function name="Network" />
		<provides>
			<service name="Nic" max_clients="1">
				<in-traffic size="10M" interval_ms="1000" />
			</service>
		</provides>
		<requires>
			<ram quantum="16" />
			<caps quantum="300" />
		</requires>
<<<<<<< HEAD
=======
		<timing>
		    <on-signal from_ref="client">
		        <task name="send" wcet="100" bcet="50"/>
		    </on-signal>
		    <on-interrupt>
		        <task name="recv" wcet="100" bcet="50"/>
		        <signal to_ref="client" />
		    </on-interrupt>
		</timing>
>>>>>>> 6c2cef15
	</component>

	<component name="nic_bridge" shareable="true">
		<mux service="Nic" />
		<provides>
			<service name="Nic" />
		</provides>
		<requires>
			<service name="Nic" />
			<ram quantum="32" />
			<caps quantum="300" />
		</requires>
<<<<<<< HEAD
=======
		<timing>
		    <on-signal from_ref="driver">
		        <task name="recv" wcet="100" bcet="50"/>
		        <signal junction="dispatch" />
		    </on-signal>
		    <on-signal from_ref="client">
		        <task name="send" wcet="100" bcet="50"/>
		        <signal to_ref="driver" />
		    </on-signal>
		    <junction name="dispatch" type="DEMUX">
		        <task name="dispatch" wcet="100" bcet="50"/>
		        <signal to_ref="client" />
		    </junction>
		</timing>
>>>>>>> 6c2cef15
	</component>

	<composite name="ROM_PROXY">
		<proxy carrier="Nic" />
		<provides>
			<service name="ROM" max_clients="1"/>
		</provides>
		<requires>
			<service name="ROM" />
			<service name="Nic" function="Network" ref="from"/>
			<service name="Nic" function="Network" ref="to"/>
		</requires>

		<pattern>
			<component name="remote_rom_client">
				<route>
					<service name="Nic"><external ref="to" /></service>
				</route>
				<expose>
					<service name="ROM" />
				</expose>
			</component>
			<component name="remote_rom_server">
				<route>
					<service name="ROM"><external /></service>
					<service name="Nic"><external ref="from" /></service>
				</route>
			</component>
		</pattern>
	</composite>

</repository>

<platform>
	<component>
		<subsystem name="zynq-static">
			<provides>
			    <ram quantum="128"/>
			    <caps quantum="1000"/>
			</provides>
			<requires>
				<comm name="Network" />
			</requires>
		</subsystem>

		<subsystem name="zynq">
			<provides>
				<spec name="zynq" />
				<!--regions>
					<region id="0" reconf_time="123" />
					<region id="1" reconf_time="456" />
				</regions>
				<vdmas>
					<vdma id="0" />
					<vdma id="1" />
				</vdmas-->
			    <ram quantum="768"/>
			    <caps quantum="10000"/>
			</provides>
			<requires>
				<comm name="Network" />
			</requires>
			<config name="zynq.config" />
				<!--resources>
					<flipflop fit="123" />
					<bram fit="456" />
					<cmem fit="789" />
				</resources-->
		</subsystem>
	</component>
	<component>
		<subsystem name="pc-static">
			<provides>
			    <ram quantum="128"/>
			    <caps quantum="1000"/>
			</provides>
			<requires>
				<comm name="Network" />
			</requires>
		</subsystem>

		<subsystem name="pc">
			<provides>
			    <spec name="pc" />
			    <ram quantum="1024"/>
			    <caps quantum="10000"/>
			</provides>
			<requires>
				<comm name="Network" />
			</requires>
			<config name="pc.config" />
		</subsystem>
	</component>

	<comm name="Network" />
</platform>

<!-- system //-->
<system name="base">
	<child name="nic" subsystem="zynq-static">
		<function name="Network" />
	</child>
	<child name="timer" subsystem="zynq-static">
		<component name="timer" />
	</child>

	<child name="nic" subsystem="pc-static">
		<function name="Network" />
	</child>
	<child name="timer" subsystem="pc-static">
		<component name="timer" />
	</child>
</system>
</xml><|MERGE_RESOLUTION|>--- conflicted
+++ resolved
@@ -75,8 +75,6 @@
 			<ram quantum="16" />
 			<caps quantum="300" />
 		</requires>
-<<<<<<< HEAD
-=======
 		<timing>
 		    <on-signal from_ref="client">
 		        <task name="send" wcet="100" bcet="50"/>
@@ -86,7 +84,6 @@
 		        <signal to_ref="client" />
 		    </on-interrupt>
 		</timing>
->>>>>>> 6c2cef15
 	</component>
 
 	<component name="nic_bridge" shareable="true">
@@ -99,8 +96,6 @@
 			<ram quantum="32" />
 			<caps quantum="300" />
 		</requires>
-<<<<<<< HEAD
-=======
 		<timing>
 		    <on-signal from_ref="driver">
 		        <task name="recv" wcet="100" bcet="50"/>
@@ -115,7 +110,6 @@
 		        <signal to_ref="client" />
 		    </junction>
 		</timing>
->>>>>>> 6c2cef15
 	</component>
 
 	<composite name="ROM_PROXY">
